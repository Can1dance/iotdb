--- conflicted
+++ resolved
@@ -86,11 +86,8 @@
     super.startElection();
 
     if (localMetaMember.getCharacter() == NodeCharacter.LEADER) {
-<<<<<<< HEAD
-=======
       // if the node becomes the leader,
       localMetaMember.buildMetaEngineServiceIfNotReady();
->>>>>>> f43085ee
 
       // A new raft leader needs to have at least one log in its term for committing logs with older
       // terms.
@@ -99,20 +96,16 @@
       // operation can be carried out in time.
       localMetaMember
           .getAppendLogThreadPool()
-<<<<<<< HEAD
           .submit(
               () -> {
-                while (localMetaMember.getPartitionTable() == null) {
+                while (!localMetaMember.isReady()) {
                   // wait until partition table is ready
                 }
                 localMetaMember.processPlanLocally(new DummyPlan());
               });
-=======
-          .submit(() -> localMetaMember.processEmptyContentLog());
       // this is a risk that (1) put a task into a pool
       // and (2) the task puts more sub-tasks into the same pool, especially the task can only
       // terminal when all sub-tasks finish.
->>>>>>> f43085ee
     }
   }
 }