--- conflicted
+++ resolved
@@ -639,38 +639,6 @@
     return metaGroupMember;
   }
 
-<<<<<<< HEAD
-  /**
-   * If the member is the leader, let all members in the group close the specified partition of a
-   * storage group, else just return false.
-   */
-  boolean closePartition(String storageGroupName, long partitionId, boolean isSeq) {
-    if (character != NodeCharacter.LEADER) {
-      return false;
-    }
-    CloseFileLog log = new CloseFileLog(storageGroupName, partitionId, isSeq);
-    VotingLog votingLog;
-    synchronized (logManager) {
-      log.setCurrLogTerm(getTerm().get());
-      log.setCurrLogIndex(logManager.getLastLogIndex() + 1);
-
-      logManager.append(log);
-      votingLog = buildVotingLog(log);
-      if (getAllNodes().size() > 1) {
-        votingLogList.insert(votingLog);
-        logger.info("Send the close file request of {} to other nodes", log);
-      }
-    }
-    try {
-      return appendLogInGroup(votingLog);
-    } catch (LogExecutionException e) {
-      logger.error("Cannot close partition {}#{} seq:{}", storageGroupName, partitionId, isSeq, e);
-    }
-    return false;
-  }
-
-=======
->>>>>>> 4c2d92ee
   public boolean flushFileWhenDoSnapshot(
       Map<String, List<Pair<Long, Boolean>>> storageGroupPartitions,
       List<Integer> requiredSlots,
