--- conflicted
+++ resolved
@@ -28,24 +28,17 @@
 public class TestPartitionedLogManager extends PartitionedSnapshotLogManager {
 
   public TestPartitionedLogManager() {
-<<<<<<< HEAD
-    super(new TestLogApplier(), null, new Node("localhost", 30001, 1, 40001, 55560), null, null);
-=======
-    super(new TestLogApplier(), null, new Node("localhost", 30001, 1, 40001), null, null, null);
->>>>>>> df8e0891
+    super(new TestLogApplier(), null, new Node("localhost", 30001, 1, 40001, 55560), null, null,
+        null);
   }
 
   public TestPartitionedLogManager(LogApplier logApplier,
       PartitionTable partitionTable,
       Node header,
       SnapshotFactory factory) {
-<<<<<<< HEAD
     super(logApplier, partitionTable, header, new Node("localhost", 30001, 1, 40001, 55560),
-        factory);
-=======
-    super(logApplier, partitionTable, header, new Node("localhost", 30001, 1, 40001), factory,
+        factory,
         null);
->>>>>>> df8e0891
   }
 
   @Override
