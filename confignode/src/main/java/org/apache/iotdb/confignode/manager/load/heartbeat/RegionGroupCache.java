/*
 * Licensed to the Apache Software Foundation (ASF) under one
 * or more contributor license agreements.  See the NOTICE file
 * distributed with this work for additional information
 * regarding copyright ownership.  The ASF licenses this file
 * to you under the Apache License, Version 2.0 (the
 * "License"); you may not use this file except in compliance
 * with the License.  You may obtain a copy of the License at
 *
 *     http://www.apache.org/licenses/LICENSE-2.0
 *
 * Unless required by applicable law or agreed to in writing,
 * software distributed under the License is distributed on an
 * "AS IS" BASIS, WITHOUT WARRANTIES OR CONDITIONS OF ANY
 * KIND, either express or implied.  See the License for the
 * specific language governing permissions and limitations
 * under the License.
 */
package org.apache.iotdb.confignode.manager.load.heartbeat;

import org.apache.iotdb.common.rpc.thrift.TConsensusGroupId;

import org.slf4j.Logger;
import org.slf4j.LoggerFactory;

import java.util.LinkedList;
import java.util.Map;
import java.util.concurrent.ConcurrentHashMap;
import java.util.concurrent.atomic.AtomicInteger;
import java.util.concurrent.atomic.AtomicLong;

/**
 * TODO: This class might be split into SchemaRegionGroupCache and DataRegionGroupCache
 */
public class RegionGroupCache implements IRegionGroupCache {

  private static final Logger LOGGER = LoggerFactory.getLogger(RegionGroupCache.class);

<<<<<<< HEAD
  private static final int MAXIMUM_WINDOW_SIZE = 100;

  private final TConsensusGroupId consensusGroupId;
=======
  // TODO: This class might be split into SchemaRegionGroupCache and DataRegionGroupCache
>>>>>>> 4c8edc56

  // Map<DataNodeId(where a RegionReplica resides), LinkedList<RegionHeartbeatSample>>

  private final TConsensusGroupId consensusGroupId;

  private final Map<Integer, LinkedList<RegionHeartbeatSample>> slidingWindow;

  // Indicates the version of the statistics
  private final AtomicLong versionTimestamp;
  // The DataNode where the leader resides
  private final AtomicInteger leaderDataNodeId;

  public RegionGroupCache(TConsensusGroupId consensusGroupId) {
    this.consensusGroupId = consensusGroupId;

    this.slidingWindow = new ConcurrentHashMap<>();

    this.versionTimestamp = new AtomicLong(0);
    this.leaderDataNodeId = new AtomicInteger(-1);
  }

  @Override
  public void cacheHeartbeatSample(RegionHeartbeatSample newHeartbeatSample) {
    slidingWindow.putIfAbsent(newHeartbeatSample.getBelongedDataNodeId(), new LinkedList<>());
    synchronized (slidingWindow.get(newHeartbeatSample.getBelongedDataNodeId())) {
      LinkedList<RegionHeartbeatSample> samples =
          slidingWindow.get(newHeartbeatSample.getBelongedDataNodeId());

      // Only sequential HeartbeatSamples are accepted.
      // And un-sequential HeartbeatSamples will be discarded.
      if (samples.size() == 0
          || samples.getLast().getSendTimestamp() < newHeartbeatSample.getSendTimestamp()) {
        samples.add(newHeartbeatSample);
      }

      if (samples.size() > MAXIMUM_WINDOW_SIZE) {
        samples.removeFirst();
      }
    }
  }

  @Override
  public boolean updateLoadStatistic() {
    long updateVersion = Long.MIN_VALUE;
    int updateLeaderDataNodeId = -1;
    int originLeaderDataNodeId = leaderDataNodeId.get();

    synchronized (slidingWindow) {
      for (LinkedList<RegionHeartbeatSample> samples : slidingWindow.values()) {
        if (samples.size() > 0) {
          RegionHeartbeatSample lastSample = samples.getLast();
          if (lastSample.getSendTimestamp() > updateVersion && lastSample.isLeader()) {
            updateVersion = lastSample.getSendTimestamp();
            updateLeaderDataNodeId = lastSample.getBelongedDataNodeId();
          }
        }
      }
    }

    if (updateVersion > versionTimestamp.get()) {
      // Only update when the leadership information is latest
      versionTimestamp.set(updateVersion);
      leaderDataNodeId.set(updateLeaderDataNodeId);
    }

    return originLeaderDataNodeId != leaderDataNodeId.get();
  }

  @Override
  public int getLeaderDataNodeId() {
    return leaderDataNodeId.get();
  }
}<|MERGE_RESOLUTION|>--- conflicted
+++ resolved
@@ -36,13 +36,9 @@
 
   private static final Logger LOGGER = LoggerFactory.getLogger(RegionGroupCache.class);
 
-<<<<<<< HEAD
   private static final int MAXIMUM_WINDOW_SIZE = 100;
 
   private final TConsensusGroupId consensusGroupId;
-=======
-  // TODO: This class might be split into SchemaRegionGroupCache and DataRegionGroupCache
->>>>>>> 4c8edc56
 
   // Map<DataNodeId(where a RegionReplica resides), LinkedList<RegionHeartbeatSample>>
 
