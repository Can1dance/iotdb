--- conflicted
+++ resolved
@@ -547,11 +547,7 @@
   @Override
   public TRegionRouteMapResp getLatestRegionRouteMap() throws TException {
     TRegionRouteMapResp resp = configManager.getLatestRegionRouteMap();
-<<<<<<< HEAD
     printRegionRouteMap(resp.getTimestamp(), resp.getRegionRouteMap());
-=======
-    LoadManager.printRegionRouteMap(resp.getTimestamp(), resp.getRegionRouteMap());
->>>>>>> 4c8edc56
     return resp;
   }
 
