--- conflicted
+++ resolved
@@ -546,13 +546,9 @@
   @Override
   public TRegionRouteMapResp getLatestRegionRouteMap() throws TException {
     TRegionRouteMapResp resp = configManager.getLatestRegionRouteMap();
-<<<<<<< HEAD
-    printRegionRouteMap(resp.getTimestamp(), resp.getRegionRouteMap());
-=======
     if (resp.getStatus().getCode() == TSStatusCode.SUCCESS_STATUS.getStatusCode()) {
-      LoadManager.printRegionRouteMap(resp.getTimestamp(), resp.getRegionRouteMap());
-    }
->>>>>>> ceae0654
+      printRegionRouteMap(resp.getTimestamp(), resp.getRegionRouteMap());
+    }
     return resp;
   }
 
