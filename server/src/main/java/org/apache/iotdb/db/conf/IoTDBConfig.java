/*
 * Licensed to the Apache Software Foundation (ASF) under one
 * or more contributor license agreements.  See the NOTICE file
 * distributed with this work for additional information
 * regarding copyright ownership.  The ASF licenses this file
 * to you under the Apache License, Version 2.0 (the
 * "License"); you may not use this file except in compliance
 * with the License.  You may obtain a copy of the License at
 *
 *     http://www.apache.org/licenses/LICENSE-2.0
 *
 * Unless required by applicable law or agreed to in writing,
 * software distributed under the License is distributed on an
 * "AS IS" BASIS, WITHOUT WARRANTIES OR CONDITIONS OF ANY
 * KIND, either express or implied.  See the License for the
 * specific language governing permissions and limitations
 * under the License.
 */
package org.apache.iotdb.db.conf;

import org.apache.iotdb.db.conf.directories.DirectoryManager;
import org.apache.iotdb.db.engine.merge.selector.MergeFileStrategy;
import org.apache.iotdb.db.exception.LoadConfigurationException;
import org.apache.iotdb.db.metadata.MManager;
import org.apache.iotdb.db.service.TSServiceImpl;
import org.apache.iotdb.tsfile.common.conf.TSFileDescriptor;
import org.apache.iotdb.tsfile.file.metadata.enums.TSEncoding;
import org.apache.iotdb.tsfile.fileSystem.FSType;
import org.slf4j.Logger;
import org.slf4j.LoggerFactory;

import java.io.File;
import java.time.ZoneId;
import java.util.regex.Matcher;
import java.util.regex.Pattern;

public class IoTDBConfig {

  /* Names of Watermark methods */
  public static final String WATERMARK_GROUPED_LSB = "GroupBasedLSBMethod";
  static final String CONFIG_NAME = "iotdb-engine.properties";
  private static final Logger logger = LoggerFactory.getLogger(IoTDBConfig.class);
  private static final String MULTI_DIR_STRATEGY_PREFIX =
      "org.apache.iotdb.db.conf.directories.strategy.";
  private static final String DEFAULT_MULTI_DIR_STRATEGY = "MaxDiskUsableSpaceFirstStrategy";
  /**
   * Port which the metrics service listens to.
   */
  private int metricsPort = 8181;

  private boolean enableMetricService = false;

  private String rpcAddress = "0.0.0.0";

  /**
   * whether to use thrift compression.
   */
  private boolean rpcThriftCompressionEnable = false;

  /**
   * Port which the JDBC server listens to.
   */
  private int rpcPort = 6667;

  /**
   * Max concurrent client number
   */
  private int rpcMaxConcurrentClientNum = 65535;

  /**
   * Memory allocated for the read process
   */
  private long allocateMemoryForWrite = Runtime.getRuntime().maxMemory() * 6 / 10;

  /**
   * Memory allocated for the write process
   */
  private long allocateMemoryForRead = Runtime.getRuntime().maxMemory() * 3 / 10;

  /**
   * Is dynamic parameter adapter enable.
   */
  private boolean enableParameterAdapter = true;

  /**
   * Is the write ahead log enable.
   */
  private boolean enableWal = true;

  private volatile boolean readOnly = false;

  /**
   * When a certain amount of write ahead logs is reached, they will be flushed to the disk. It is
   * possible to lose at most flush_wal_threshold operations.
   */
  private int flushWalThreshold = 10000;

  /**
   * this variable set timestamp precision as millisecond, microsecond or nanosecond
   */
  private String timestampPrecision = "ms";

  /**
   * The cycle when write ahead log is periodically forced to be written to disk(in milliseconds) If
   * set this parameter to 0 it means call outputStream.force(true) after every each insert
   */
  private long forceWalPeriodInMs = 10;

  /**
   * Size of log buffer in each log node(in byte). If WAL is enabled and the size of a insert plan
   * is smaller than this parameter, then the insert plan will be rejected by WAL.
   */
  private int walBufferSize = 16 * 1024 * 1024;

  /**
   * system base dir, stores all system metadata and wal
   */
  private String baseDir = "data";

  /**
   * System directory, including version file for each storage group and metadata
   */
  private String systemDir = "data" + File.separator + "system";

  /**
   * Schema directory, including storage set of values.
   */
  private String schemaDir = "data" + File.separator + "system" + File.separator + "schema";

  /**
   * Sync directory, including the lock file, uuid file, device owner map
   */
  private String syncDir = "data" + File.separator + "system" + File.separator + "sync";

  /**
   * Query directory, stores temporary files of query
   */
  private String queryDir = "data" + File.separator + "query";

  /**
   * Data directory of data. It can be settled as dataDirs = {"data1", "data2", "data3"};
   */
  private String[] dataDirs = {"data" + File.separator + "data"};

  /**
   * Strategy of multiple directories.
   */
  private String multiDirStrategyClassName = null;

  /**
   * Wal directory.
   */
  private String walFolder = "data" + File.separator + "wal";

  /**
   * Maximum MemTable number in MemTable pool.
   */
  private int maxMemtableNumber = 20;

  /**
   * The amount of data iterate each time in server
   */
  private int batchSize = 100000;

  /**
   * How many threads can concurrently flush. When <= 0, use CPU core number.
   */
  private int concurrentFlushThread = Runtime.getRuntime().availableProcessors();

  /**
   * How many threads can concurrently query. When <= 0, use CPU core number.
   */
  private int concurrentQueryThread = Runtime.getRuntime().availableProcessors();

  private ZoneId zoneID = ZoneId.systemDefault();

  /**
   * When a TsFile's file size (in byte) exceed this, the TsFile is forced closed.
   */
  private long tsFileSizeThreshold = 512 * 1024 * 1024L;

  /**
   * When a memTable's size (in byte) exceeds this, the memtable is flushed to disk.
   */
  private long memtableSizeThreshold = 128 * 1024 * 1024L;

  /**
   * whether to cache meta data(ChunkMetaData and TsFileMetaData) or not.
   */
  private boolean metaDataCacheEnable = true;
  /**
   * Memory allocated for fileMetaData cache in read process
   */
  private long allocateMemoryForFileMetaDataCache = allocateMemoryForRead * 3 / 39;

  /**
   * Memory allocated for chunkMetaData cache in read process
   */
  private long allocateMemoryForChunkMetaDataCache = allocateMemoryForRead * 6 / 39;

  /**
   * Memory allocated for chunk cache in read process
   */
  private long allocateMemoryForChunkCache = allocateMemoryForRead * 10 / 39;

  /**
   * The statMonitor writes statistics info into IoTDB every backLoopPeriodSec secs. The default
   * value is 5s.
   */
  private int backLoopPeriodSec = 5;
  /**
   * Set true to enable statistics monitor service, false to disable statistics service.
   */
  private boolean enableStatMonitor = false;
  /**
   * Set the time interval when StatMonitor performs delete detection. The default value is 600s.
   */
  private int statMonitorDetectFreqSec = 60 * 10;
  /**
   * Set the maximum time to keep monitor statistics information in IoTDB. The default value is
   * 600s.
   */
  private int statMonitorRetainIntervalSec = 60 * 10;

  /**
   * Cache size of {@code checkAndGetDataTypeCache} in {@link MManager}.
   */
  private int mManagerCacheSize = 400000;

  /**
   * Is external sort enable.
   */
  private boolean enableExternalSort = true;

  /**
   * The threshold of items in external sort. If the number of chunks participating in sorting
   * exceeds this threshold, external sorting is enabled, otherwise memory sorting is used.
   */
  private int externalSortThreshold = 60;

  /**
   * Is this IoTDB instance a receiver of sync or not.
   */
  private boolean isSyncEnable = true;
  /**
   * If this IoTDB instance is a receiver of sync, set the server port.
   */
  private int syncServerPort = 5555;
  /**
   * Set the language version when loading file including error information, default value is "EN"
   */
  private String languageVersion = "EN";

  private String ipWhiteList = "0.0.0.0/0";
  /**
   * Examining period of cache file reader : 100 seconds.
   */
  private long cacheFileReaderClearPeriod = 100000;

  /**
   * Replace implementation class of JDBC service
   */
  private String rpcImplClassName = TSServiceImpl.class.getName();

  /**
   * Is stat performance of sub-module enable.
   */
  private boolean enablePerformanceStat = false;

  /**
   * The display of stat performance interval in ms.
   */
  private long performanceStatDisplayInterval = 60000;

  /**
   * The memory used for stat performance.
   */
  private int performanceStatMemoryInKB = 20;
  /**
   * whether use chunkBufferPool.
   */
  private boolean chunkBufferPoolEnable = false;

  /**
   * Switch of watermark function
   */
  private boolean enableWatermark = false;

  /**
   * Secret key for watermark
   */
  private String watermarkSecretKey = "QWERTYUIOP*&=";

  /**
   * Bit string of watermark
   */
  private String watermarkBitString = "11001010010101";

  /**
   * Watermark method and parameters
   */
  private String watermarkMethod = "GroupBasedLSBMethod(embed_row_cycle=5,embed_lsb_num=5)";

  /**
   * Switch of creating schema automatically
   */
  private boolean enableAutoCreateSchema = true;

  /**
   * Storage group level when creating schema automatically is enabled
   */
  private int defaultStorageGroupLevel = 2;

  /**
   * BOOLEAN encoding when creating schema automatically is enabled
   */
  private TSEncoding defaultBooleanEncoding = TSEncoding.RLE;

  /**
   * INT32 encoding when creating schema automatically is enabled
   */
  private TSEncoding defaultInt32Encoding = TSEncoding.RLE;

  /**
   * INT64 encoding when creating schema automatically is enabled
   */
  private TSEncoding defaultInt64Encoding = TSEncoding.RLE;

  /**
   * FLOAT encoding when creating schema automatically is enabled
   */
  private TSEncoding defaultFloatEncoding = TSEncoding.GORILLA;

  /**
   * DOUBLE encoding when creating schema automatically is enabled
   */
  private TSEncoding defaultDoubleEncoding = TSEncoding.GORILLA;

  /**
   * TEXT encoding when creating schema automatically is enabled
   */
  private TSEncoding defaultTextEncoding = TSEncoding.PLAIN;

  /**
   * How much memory (in byte) can be used by a single merge task.
   */
  private long mergeMemoryBudget = (long) (Runtime.getRuntime().maxMemory() * 0.2);

  /**
   * How many threads will be set up to perform upgrade tasks.
   */
  private int upgradeThreadNum = 1;

  /**
   * How many threads will be set up to perform main merge tasks.
   */
  private int mergeThreadNum = 1;

  /**
   * How many threads will be set up to perform merge chunk sub-tasks.
   */
  private int mergeChunkSubThreadNum = 4;

  /**
   * If one merge file selection runs for more than this time, it will be ended and its current
   * selection will be used as final selection. Unit: millis. When < 0, it means time is unbounded.
   */
  private long mergeFileSelectionTimeBudget = 30 * 1000;

  /**
   * When set to true, if some crashed merges are detected during system rebooting, such merges will
   * be continued, otherwise, the unfinished parts of such merges will not be continued while the
   * finished parts still remain as they are.
   */
  private boolean continueMergeAfterReboot = true;

  /**
   * A global merge will be performed each such interval, that is, each storage group will be merged
   * (if proper merge candidates can be found). Unit: second.
   */
  private long mergeIntervalSec = 2 * 3600L;

  /**
   * When set to true, all merges becomes full merge (the whole SeqFiles are re-written despite how
   * much they are overflowed). This may increase merge overhead depending on how much the SeqFiles
   * are overflowed.
   */
  private boolean forceFullMerge = false;

  /**
   * During a merge, if a chunk with less number of chunks than this parameter, the chunk will be
   * merged with its succeeding chunks even if it is not overflowed, until the merged chunks reach
   * this threshold and the new chunk will be flushed.
   */
  private int chunkMergePointThreshold = 20480;

  private MergeFileStrategy mergeFileStrategy = MergeFileStrategy.MAX_SERIES_NUM;

  /**
   * Default system file storage is in local file system (unsupported)
   */
  private FSType systemFileStorageFs = FSType.LOCAL;

  /**
   * Default TSfile storage is in local file system
   */
  private FSType tsFileStorageFs = FSType.LOCAL;

  /**
   * Default core-site.xml file path is /etc/hadoop/conf/core-site.xml
   */
  private String coreSitePath = "/etc/hadoop/conf/core-site.xml";

  /**
   * Default hdfs-site.xml file path is /etc/hadoop/conf/hdfs-site.xml
   */
  private String hdfsSitePath = "/etc/hadoop/conf/hdfs-site.xml";

  /**
   * Default HDFS ip is localhost
   */
  private String hdfsIp = "localhost";

  /**
   * Default HDFS port is 9000
   */
  private String hdfsPort = "9000";

  /**
   * Default DFS NameServices is hdfsnamespace
   */
  private String dfsNameServices = "hdfsnamespace";

  /**
   * Default DFS HA name nodes are nn1 and nn2
   */
  private String dfsHaNamenodes = "nn1,nn2";

  /**
   * Default DFS HA automatic failover is enabled
   */
  private boolean dfsHaAutomaticFailoverEnabled = true;

  /**
   * Default DFS client failover proxy provider is "org.apache.hadoop.hdfs.server.namenode.ha.ConfiguredFailoverProxyProvider"
   */
  private String dfsClientFailoverProxyProvider = "org.apache.hadoop.hdfs.server.namenode.ha.ConfiguredFailoverProxyProvider";

  /**
   * whether use kerberos to authenticate hdfs
   */
  private boolean useKerberos = false;

  /**
   * full path of kerberos keytab file
   */
  private String kerberosKeytabFilePath = "/path";

  /**
   * kerberos pricipal
   */
  private String kerberosPrincipal = "principal";

  /**
   * the num of memtable in each storage group
   */
  private int memtableNumInEachStorageGroup = 10;

  /**
   * the default fill interval in LinearFill and PreviousFill, 10min
   */
  private int defaultFillInterval = 600000;

  /**
   * default TTL for storage groups that are not set TTL by statements, in ms
   * Notice: if this property is changed, previous created storage group which are not set TTL will
   * also be affected.
   */
  private long defaultTTL = Long.MAX_VALUE;
  /**
   * Time range for partitioning data inside each storage group, the unit is second
   */
  private long partitionInterval = 604800;

  //just for test
  //wait for 60 second by default.
  private int thriftServerAwaitTimeForStopService = 60;

  private int queryCacheSizeInMetric = 200;

  public IoTDBConfig() {
    // empty constructor
  }

  public int getMemtableNumInEachStorageGroup() {
    return memtableNumInEachStorageGroup;
  }

  void setMemtableNumInEachStorageGroup(int memtableNumInEachStorageGroup) {
    this.memtableNumInEachStorageGroup = memtableNumInEachStorageGroup;
  }

  public int getDefaultFillInterval() {
    return defaultFillInterval;
  }

  public void setDefaultFillInterval(int defaultFillInterval) {
    this.defaultFillInterval = defaultFillInterval;
  }

  public long getPartitionInterval() {
    return partitionInterval;
  }

  public void setPartitionInterval(long partitionInterval) {
    this.partitionInterval = partitionInterval;
  }

  public ZoneId getZoneID() {
    return zoneID;
  }

  void setZoneID(ZoneId zoneID) {
    this.zoneID = zoneID;
  }

  void updatePath() {
    formulateFolders();
    confirmMultiDirStrategy();
  }

  /**
   * if the folders are relative paths, add IOTDB_HOME as the path prefix
   */
  private void formulateFolders() {
    baseDir = addHomeDir(baseDir);
    systemDir = addHomeDir(systemDir);
    schemaDir = addHomeDir(schemaDir);
    syncDir = addHomeDir(syncDir);
    walFolder = addHomeDir(walFolder);

    if (TSFileDescriptor.getInstance().getConfig().getTSFileStorageFs().equals(FSType.HDFS)) {
      String hdfsDir = getHdfsDir();
      queryDir = hdfsDir + File.separatorChar + queryDir;
      for (int i = 0; i < dataDirs.length; i++) {
        dataDirs[i] = hdfsDir + File.separatorChar + dataDirs[i];
      }
    } else {
      queryDir = addHomeDir(queryDir);
      for (int i = 0; i < dataDirs.length; i++) {
        dataDirs[i] = addHomeDir(dataDirs[i]);
      }
    }
  }

  void reloadDataDirs(String[] dataDirs) throws LoadConfigurationException {
    if (TSFileDescriptor.getInstance().getConfig().getTSFileStorageFs().equals(FSType.HDFS)) {
      String hdfsDir = getHdfsDir();
      for (int i = 0; i < dataDirs.length; i++) {
        dataDirs[i] = hdfsDir + File.separatorChar + dataDirs[i];
      }
    } else {
      for (int i = 0; i < dataDirs.length; i++) {
        dataDirs[i] = addHomeDir(dataDirs[i]);
      }
    }
    this.dataDirs = dataDirs;
    DirectoryManager.getInstance().updateFileFolders();
  }

  private String addHomeDir(String dir) {
    String homeDir = System.getProperty(IoTDBConstant.IOTDB_HOME, null);
    if (!new File(dir).isAbsolute() && homeDir != null && homeDir.length() > 0) {
      if (!homeDir.endsWith(File.separator)) {
        dir = homeDir + File.separatorChar + dir;
      } else {
        dir = homeDir + dir;
      }
    }
    return dir;
  }

  private void confirmMultiDirStrategy() {
    if (getMultiDirStrategyClassName() == null) {
      multiDirStrategyClassName = DEFAULT_MULTI_DIR_STRATEGY;
    }
    if (!getMultiDirStrategyClassName().contains(".")) {
      multiDirStrategyClassName = MULTI_DIR_STRATEGY_PREFIX + multiDirStrategyClassName;
    }

    try {
      Class.forName(multiDirStrategyClassName);
    } catch (ClassNotFoundException e) {
      logger.warn("Cannot find given directory strategy {}, using the default value",
          getMultiDirStrategyClassName(), e);
      setMultiDirStrategyClassName(MULTI_DIR_STRATEGY_PREFIX + DEFAULT_MULTI_DIR_STRATEGY);
    }
  }

  private String getHdfsDir() {
    String[] hdfsIps = TSFileDescriptor.getInstance().getConfig().getHdfsIp();
    String hdfsDir = "hdfs://";
    if (hdfsIps.length > 1) {
      hdfsDir += TSFileDescriptor.getInstance().getConfig().getDfsNameServices();
    } else {
      hdfsDir += hdfsIps[0] + ":" + TSFileDescriptor.getInstance().getConfig().getHdfsPort();
    }
    return hdfsDir;
  }

  public String[] getDataDirs() {
    return dataDirs;
  }

<<<<<<< HEAD
  public boolean isEnableMetricService() {
    return enableMetricService;
  }

  void setEnableMetricService(boolean enableMetricService) {
    this.enableMetricService = enableMetricService;
  }

  void setDataDirs(String[] dataDirs) {
    this.dataDirs = dataDirs;
  }

=======
>>>>>>> f514abd9
  public int getMetricsPort() {
    return metricsPort;
  }

  void setMetricsPort(int metricsPort) {
    this.metricsPort = metricsPort;
  }

  public boolean isEnableMetricService() {
    return enableMetricService;
  }

  public void setEnableMetricService(boolean enableMetricService) {
    this.enableMetricService = enableMetricService;
  }

  void setDataDirs(String[] dataDirs) {
    this.dataDirs = dataDirs;
  }

  public String getRpcAddress() {
    return rpcAddress;
  }

  void setRpcAddress(String rpcAddress) {
    this.rpcAddress = rpcAddress;
  }

  public int getRpcPort() {
    return rpcPort;
  }

  void setRpcPort(int rpcPort) {
    this.rpcPort = rpcPort;
  }

  public String getTimestampPrecision() {
    return timestampPrecision;
  }

  void setTimestampPrecision(String timestampPrecision) {
    this.timestampPrecision = timestampPrecision;
  }

  public boolean isEnableWal() {
    return enableWal;
  }

  public void setEnableWal(boolean enableWal) {
    this.enableWal = enableWal;
  }

  public int getFlushWalThreshold() {
    return flushWalThreshold;
  }

  public void setFlushWalThreshold(int flushWalThreshold) {
    this.flushWalThreshold = flushWalThreshold;
  }

  public long getForceWalPeriodInMs() {
    return forceWalPeriodInMs;
  }

  public void setForceWalPeriodInMs(long forceWalPeriodInMs) {
    this.forceWalPeriodInMs = forceWalPeriodInMs;
  }

  public String getSystemDir() {
    return systemDir;
  }

  void setSystemDir(String systemDir) {
    this.systemDir = systemDir;
  }

  public String getSchemaDir() {
    return schemaDir;
  }

  void setSchemaDir(String schemaDir) {
    this.schemaDir = schemaDir;
  }

  public String getSyncDir() {
    return syncDir;
  }

  void setSyncDir(String syncDir) {
    this.syncDir = syncDir;
  }

  public String getQueryDir() {
    return queryDir;
  }

  void setQueryDir(String queryDir) {
    this.queryDir = queryDir;
  }

  public String getWalFolder() {
    return walFolder;
  }

  void setWalFolder(String walFolder) {
    this.walFolder = walFolder;
  }

  public String getMultiDirStrategyClassName() {
    return multiDirStrategyClassName;
  }

  void setMultiDirStrategyClassName(String multiDirStrategyClassName) {
    this.multiDirStrategyClassName = multiDirStrategyClassName;
  }

  public int getBatchSize() {
    return batchSize;
  }

  void setBatchSize(int batchSize) {
    this.batchSize = batchSize;
  }

  public int getMaxMemtableNumber() {
    return maxMemtableNumber;
  }

  public void setMaxMemtableNumber(int maxMemtableNumber) {
    this.maxMemtableNumber = maxMemtableNumber;
  }

  public int getConcurrentFlushThread() {
    return concurrentFlushThread;
  }

  void setConcurrentFlushThread(int concurrentFlushThread) {
    this.concurrentFlushThread = concurrentFlushThread;
  }

  public int getConcurrentQueryThread() {
    return concurrentQueryThread;
  }

  void setConcurrentQueryThread(int concurrentQueryThread) {
    this.concurrentQueryThread = concurrentQueryThread;
  }

  public long getTsFileSizeThreshold() {
    return tsFileSizeThreshold;
  }

  public void setTsFileSizeThreshold(long tsFileSizeThreshold) {
    this.tsFileSizeThreshold = tsFileSizeThreshold;
  }

  public int getBackLoopPeriodSec() {
    return backLoopPeriodSec;
  }

  void setBackLoopPeriodSec(int backLoopPeriodSec) {
    this.backLoopPeriodSec = backLoopPeriodSec;
  }

  public boolean isEnableStatMonitor() {
    return enableStatMonitor;
  }

  public void setEnableStatMonitor(boolean enableStatMonitor) {
    this.enableStatMonitor = enableStatMonitor;
  }

  public int getRpcMaxConcurrentClientNum() {
    return rpcMaxConcurrentClientNum;
  }

  void setRpcMaxConcurrentClientNum(int rpcMaxConcurrentClientNum) {
    this.rpcMaxConcurrentClientNum = rpcMaxConcurrentClientNum;
  }

  public int getStatMonitorDetectFreqSec() {
    return statMonitorDetectFreqSec;
  }

  void setStatMonitorDetectFreqSec(int statMonitorDetectFreqSec) {
    this.statMonitorDetectFreqSec = statMonitorDetectFreqSec;
  }

  public int getStatMonitorRetainIntervalSec() {
    return statMonitorRetainIntervalSec;
  }

  void setStatMonitorRetainIntervalSec(int statMonitorRetainIntervalSec) {
    this.statMonitorRetainIntervalSec = statMonitorRetainIntervalSec;
  }

  public int getmManagerCacheSize() {
    return mManagerCacheSize;
  }

  void setmManagerCacheSize(int mManagerCacheSize) {
    this.mManagerCacheSize = mManagerCacheSize;
  }

  public boolean isSyncEnable() {
    return isSyncEnable;
  }

  void setSyncEnable(boolean syncEnable) {
    isSyncEnable = syncEnable;
  }

  public int getSyncServerPort() {
    return syncServerPort;
  }

  void setSyncServerPort(int syncServerPort) {
    this.syncServerPort = syncServerPort;
  }

  String getLanguageVersion() {
    return languageVersion;
  }

  void setLanguageVersion(String languageVersion) {
    this.languageVersion = languageVersion;
  }

  public String getBaseDir() {
    return baseDir;
  }

  void setBaseDir(String baseDir) {
    this.baseDir = baseDir;
  }

  public String getIpWhiteList() {
    return ipWhiteList;
  }

  public void setIpWhiteList(String ipWhiteList) {
    this.ipWhiteList = ipWhiteList;
  }

  public long getCacheFileReaderClearPeriod() {
    return cacheFileReaderClearPeriod;
  }

  public void setCacheFileReaderClearPeriod(long cacheFileReaderClearPeriod) {
    this.cacheFileReaderClearPeriod = cacheFileReaderClearPeriod;
  }

  public boolean isReadOnly() {
    return readOnly;
  }

  public void setReadOnly(boolean readOnly) {
    this.readOnly = readOnly;
  }

  public String getRpcImplClassName() {
    return rpcImplClassName;
  }

  public void setRpcImplClassName(String rpcImplClassName) {
    this.rpcImplClassName = rpcImplClassName;
  }

  public int getWalBufferSize() {
    return walBufferSize;
  }

  void setWalBufferSize(int walBufferSize) {
    this.walBufferSize = walBufferSize;
  }

  public boolean isChunkBufferPoolEnable() {
    return chunkBufferPoolEnable;
  }

  void setChunkBufferPoolEnable(boolean chunkBufferPoolEnable) {
    this.chunkBufferPoolEnable = chunkBufferPoolEnable;
  }

  public long getMergeMemoryBudget() {
    return mergeMemoryBudget;
  }

  void setMergeMemoryBudget(long mergeMemoryBudget) {
    this.mergeMemoryBudget = mergeMemoryBudget;
  }

  public int getMergeThreadNum() {
    return mergeThreadNum;
  }

  void setMergeThreadNum(int mergeThreadNum) {
    this.mergeThreadNum = mergeThreadNum;
  }

  public boolean isContinueMergeAfterReboot() {
    return continueMergeAfterReboot;
  }

  void setContinueMergeAfterReboot(boolean continueMergeAfterReboot) {
    this.continueMergeAfterReboot = continueMergeAfterReboot;
  }

  public long getMergeIntervalSec() {
    return mergeIntervalSec;
  }

  void setMergeIntervalSec(long mergeIntervalSec) {
    this.mergeIntervalSec = mergeIntervalSec;
  }

  public boolean isEnableParameterAdapter() {
    return enableParameterAdapter;
  }

  public void setEnableParameterAdapter(boolean enableParameterAdapter) {
    this.enableParameterAdapter = enableParameterAdapter;
  }

  public long getAllocateMemoryForWrite() {
    return allocateMemoryForWrite;
  }

  public void setAllocateMemoryForWrite(long allocateMemoryForWrite) {
    this.allocateMemoryForWrite = allocateMemoryForWrite;
  }

  long getAllocateMemoryForRead() {
    return allocateMemoryForRead;
  }

  void setAllocateMemoryForRead(long allocateMemoryForRead) {
    this.allocateMemoryForRead = allocateMemoryForRead;
  }

  public boolean isEnableExternalSort() {
    return enableExternalSort;
  }

  void setEnableExternalSort(boolean enableExternalSort) {
    this.enableExternalSort = enableExternalSort;
  }

  public int getExternalSortThreshold() {
    return externalSortThreshold;
  }

  void setExternalSortThreshold(int externalSortThreshold) {
    this.externalSortThreshold = externalSortThreshold;
  }

  public boolean isEnablePerformanceStat() {
    return enablePerformanceStat;
  }

  public void setEnablePerformanceStat(boolean enablePerformanceStat) {
    this.enablePerformanceStat = enablePerformanceStat;
  }

  public long getPerformanceStatDisplayInterval() {
    return performanceStatDisplayInterval;
  }

  void setPerformanceStatDisplayInterval(long performanceStatDisplayInterval) {
    this.performanceStatDisplayInterval = performanceStatDisplayInterval;
  }

  public int getPerformanceStatMemoryInKB() {
    return performanceStatMemoryInKB;
  }

  void setPerformanceStatMemoryInKB(int performanceStatMemoryInKB) {
    this.performanceStatMemoryInKB = performanceStatMemoryInKB;
  }

  public boolean isForceFullMerge() {
    return forceFullMerge;
  }

  void setForceFullMerge(boolean forceFullMerge) {
    this.forceFullMerge = forceFullMerge;
  }

  public int getChunkMergePointThreshold() {
    return chunkMergePointThreshold;
  }

  public void setChunkMergePointThreshold(int chunkMergePointThreshold) {
    this.chunkMergePointThreshold = chunkMergePointThreshold;
  }

  public long getMemtableSizeThreshold() {
    return memtableSizeThreshold;
  }

  public void setMemtableSizeThreshold(long memtableSizeThreshold) {
    this.memtableSizeThreshold = memtableSizeThreshold;
  }

  public MergeFileStrategy getMergeFileStrategy() {
    return mergeFileStrategy;
  }

  public void setMergeFileStrategy(
      MergeFileStrategy mergeFileStrategy) {
    this.mergeFileStrategy = mergeFileStrategy;
  }

  public int getMergeChunkSubThreadNum() {
    return mergeChunkSubThreadNum;
  }

  void setMergeChunkSubThreadNum(int mergeChunkSubThreadNum) {
    this.mergeChunkSubThreadNum = mergeChunkSubThreadNum;
  }

  public long getMergeFileSelectionTimeBudget() {
    return mergeFileSelectionTimeBudget;
  }

  void setMergeFileSelectionTimeBudget(long mergeFileSelectionTimeBudget) {
    this.mergeFileSelectionTimeBudget = mergeFileSelectionTimeBudget;
  }

  public boolean isRpcThriftCompressionEnable() {
    return rpcThriftCompressionEnable;
  }

  void setRpcThriftCompressionEnable(boolean rpcThriftCompressionEnable) {
    this.rpcThriftCompressionEnable = rpcThriftCompressionEnable;
  }

  public boolean isMetaDataCacheEnable() {
    return metaDataCacheEnable;
  }

  public void setMetaDataCacheEnable(boolean metaDataCacheEnable) {
    this.metaDataCacheEnable = metaDataCacheEnable;
  }

  public long getAllocateMemoryForFileMetaDataCache() {
    return allocateMemoryForFileMetaDataCache;
  }

  void setAllocateMemoryForFileMetaDataCache(long allocateMemoryForFileMetaDataCache) {
    this.allocateMemoryForFileMetaDataCache = allocateMemoryForFileMetaDataCache;
  }

  public long getAllocateMemoryForChunkMetaDataCache() {
    return allocateMemoryForChunkMetaDataCache;
  }

  public void setAllocateMemoryForChunkMetaDataCache(long allocateMemoryForChunkMetaDataCache) {
    this.allocateMemoryForChunkMetaDataCache = allocateMemoryForChunkMetaDataCache;
  }

  public long getAllocateMemoryForChunkCache() {
    return allocateMemoryForChunkCache;
  }

  public void setAllocateMemoryForChunkCache(long allocateMemoryForChunkCache) {
    this.allocateMemoryForChunkCache = allocateMemoryForChunkCache;
  }

  public boolean isEnableWatermark() {
    return enableWatermark;
  }

  public void setEnableWatermark(boolean enableWatermark) {
    this.enableWatermark = enableWatermark;
  }

  public String getWatermarkSecretKey() {
    return watermarkSecretKey;
  }

  public void setWatermarkSecretKey(String watermarkSecretKey) {
    this.watermarkSecretKey = watermarkSecretKey;
  }

  public String getWatermarkBitString() {
    return watermarkBitString;
  }

  public void setWatermarkBitString(String watermarkBitString) {
    this.watermarkBitString = watermarkBitString;
  }

  String getWatermarkMethod() {
    return this.watermarkMethod;
  }

  public void setWatermarkMethod(String watermarkMethod) {
    this.watermarkMethod = watermarkMethod;
  }

  public String getWatermarkMethodName() {
    return watermarkMethod.split("\\(")[0];
  }

  public int getWatermarkParamMarkRate() {
    return Integer.parseInt(getWatermarkParamValue("embed_row_cycle", "5"));
  }

  public int getWatermarkParamMaxRightBit() {
    return Integer.parseInt(getWatermarkParamValue("embed_lsb_num", "5"));
  }

  private String getWatermarkParamValue(String key, String defaultValue) {
    String res = getWatermarkParamValue(key);
    if (res != null) {
      return res;
    }
    return defaultValue;
  }

  private String getWatermarkParamValue(String key) {
    String pattern = key + "=(\\w*)";
    Pattern r = Pattern.compile(pattern);
    Matcher m = r.matcher(watermarkMethod);
    if (m.find() && m.groupCount() > 0) {
      return m.group(1);
    }
    return null;
  }

  public boolean isAutoCreateSchemaEnabled() {
    return enableAutoCreateSchema;
  }

  public void setAutoCreateSchemaEnabled(boolean enableAutoCreateSchema) {
    this.enableAutoCreateSchema = enableAutoCreateSchema;
  }

  public int getDefaultStorageGroupLevel() {
    return defaultStorageGroupLevel;
  }

  void setDefaultStorageGroupLevel(int defaultStorageGroupLevel) {
    this.defaultStorageGroupLevel = defaultStorageGroupLevel;
  }

  public TSEncoding getDefaultBooleanEncoding() {
    return defaultBooleanEncoding;
  }

  public void setDefaultBooleanEncoding(TSEncoding defaultBooleanEncoding) {
    this.defaultBooleanEncoding = defaultBooleanEncoding;
  }

  void setDefaultBooleanEncoding(String defaultBooleanEncoding) {
    this.defaultBooleanEncoding = TSEncoding.valueOf(defaultBooleanEncoding);
  }

  public TSEncoding getDefaultInt32Encoding() {
    return defaultInt32Encoding;
  }

  public void setDefaultInt32Encoding(TSEncoding defaultInt32Encoding) {
    this.defaultInt32Encoding = defaultInt32Encoding;
  }

  void setDefaultInt32Encoding(String defaultInt32Encoding) {
    this.defaultInt32Encoding = TSEncoding.valueOf(defaultInt32Encoding);
  }

  public TSEncoding getDefaultInt64Encoding() {
    return defaultInt64Encoding;
  }

  public void setDefaultInt64Encoding(TSEncoding defaultInt64Encoding) {
    this.defaultInt64Encoding = defaultInt64Encoding;
  }

  void setDefaultInt64Encoding(String defaultInt64Encoding) {
    this.defaultInt64Encoding = TSEncoding.valueOf(defaultInt64Encoding);
  }

  public TSEncoding getDefaultFloatEncoding() {
    return defaultFloatEncoding;
  }

  public void setDefaultFloatEncoding(TSEncoding defaultFloatEncoding) {
    this.defaultFloatEncoding = defaultFloatEncoding;
  }

  void setDefaultFloatEncoding(String defaultFloatEncoding) {
    this.defaultFloatEncoding = TSEncoding.valueOf(defaultFloatEncoding);
  }

  public TSEncoding getDefaultDoubleEncoding() {
    return defaultDoubleEncoding;
  }

  public void setDefaultDoubleEncoding(TSEncoding defaultDoubleEncoding) {
    this.defaultDoubleEncoding = defaultDoubleEncoding;
  }

  void setDefaultDoubleEncoding(String defaultDoubleEncoding) {
    this.defaultDoubleEncoding = TSEncoding.valueOf(defaultDoubleEncoding);
  }

  public TSEncoding getDefaultTextEncoding() {
    return defaultTextEncoding;
  }

  public void setDefaultTextEncoding(TSEncoding defaultTextEncoding) {
    this.defaultTextEncoding = defaultTextEncoding;
  }

  void setDefaultTextEncoding(String defaultTextEncoding) {
    this.defaultTextEncoding = TSEncoding.valueOf(defaultTextEncoding);
  }

  public FSType getSystemFileStorageFs() {
    return systemFileStorageFs;
  }

  public void setSystemFileStorageFs(String systemFileStorageFs) {
    this.systemFileStorageFs = FSType.valueOf(systemFileStorageFs);
  }

  FSType getTsFileStorageFs() {
    return tsFileStorageFs;
  }

  void setTsFileStorageFs(String tsFileStorageFs) {
    this.tsFileStorageFs = FSType.valueOf(tsFileStorageFs);
  }

  String getCoreSitePath() {
    return coreSitePath;
  }

  void setCoreSitePath(String coreSitePath) {
    this.coreSitePath = coreSitePath;
  }

  String getHdfsSitePath() {
    return hdfsSitePath;
  }

  void setHdfsSitePath(String hdfsSitePath) {
    this.hdfsSitePath = hdfsSitePath;
  }

  public String[] getHdfsIp() {
    return hdfsIp.split(",");
  }

  String getRawHDFSIp() {
    return hdfsIp;
  }

  void setHdfsIp(String[] hdfsIp) {
    this.hdfsIp = String.join(",", hdfsIp);
  }

  String getHdfsPort() {
    return hdfsPort;
  }

  void setHdfsPort(String hdfsPort) {
    this.hdfsPort = hdfsPort;
  }

  public int getUpgradeThreadNum() {
    return upgradeThreadNum;
  }

  void setUpgradeThreadNum(int upgradeThreadNum) {
    this.upgradeThreadNum = upgradeThreadNum;
  }

  String getDfsNameServices() {
    return dfsNameServices;
  }

  void setDfsNameServices(String dfsNameServices) {
    this.dfsNameServices = dfsNameServices;
  }

  public String[] getDfsHaNamenodes() {
    return dfsHaNamenodes.split(",");
  }

  String getRawDfsHaNamenodes() {
    return dfsHaNamenodes;
  }

  void setDfsHaNamenodes(String[] dfsHaNamenodes) {
    this.dfsHaNamenodes = String.join(",", dfsHaNamenodes);
  }

  boolean isDfsHaAutomaticFailoverEnabled() {
    return dfsHaAutomaticFailoverEnabled;
  }

  void setDfsHaAutomaticFailoverEnabled(boolean dfsHaAutomaticFailoverEnabled) {
    this.dfsHaAutomaticFailoverEnabled = dfsHaAutomaticFailoverEnabled;
  }

  String getDfsClientFailoverProxyProvider() {
    return dfsClientFailoverProxyProvider;
  }

  void setDfsClientFailoverProxyProvider(String dfsClientFailoverProxyProvider) {
    this.dfsClientFailoverProxyProvider = dfsClientFailoverProxyProvider;
  }

  boolean isUseKerberos() {
    return useKerberos;
  }

  void setUseKerberos(boolean useKerberos) {
    this.useKerberos = useKerberos;
  }

  String getKerberosKeytabFilePath() {
    return kerberosKeytabFilePath;
  }

  void setKerberosKeytabFilePath(String kerberosKeytabFilePath) {
    this.kerberosKeytabFilePath = kerberosKeytabFilePath;
  }

  String getKerberosPrincipal() {
    return kerberosPrincipal;
  }

  void setKerberosPrincipal(String kerberosPrincipal) {
    this.kerberosPrincipal = kerberosPrincipal;
  }

  public long getDefaultTTL() {
    return defaultTTL;
  }

  public void setDefaultTTL(long defaultTTL) {
    this.defaultTTL = defaultTTL;
  }

  public int getThriftServerAwaitTimeForStopService() {
    return thriftServerAwaitTimeForStopService;
  }

  public void setThriftServerAwaitTimeForStopService(int thriftServerAwaitTimeForStopService) {
    this.thriftServerAwaitTimeForStopService = thriftServerAwaitTimeForStopService;
  }

  public int getQueryCacheSizeInMetric() {
    return queryCacheSizeInMetric;
  }

  public void setQueryCacheSizeInMetric(int queryCacheSizeInMetric) {
    this.queryCacheSizeInMetric = queryCacheSizeInMetric;
  }
}<|MERGE_RESOLUTION|>--- conflicted
+++ resolved
@@ -612,21 +612,6 @@
     return dataDirs;
   }
 
-<<<<<<< HEAD
-  public boolean isEnableMetricService() {
-    return enableMetricService;
-  }
-
-  void setEnableMetricService(boolean enableMetricService) {
-    this.enableMetricService = enableMetricService;
-  }
-
-  void setDataDirs(String[] dataDirs) {
-    this.dataDirs = dataDirs;
-  }
-
-=======
->>>>>>> f514abd9
   public int getMetricsPort() {
     return metricsPort;
   }
