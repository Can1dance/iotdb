/*
 * Licensed to the Apache Software Foundation (ASF) under one
 * or more contributor license agreements.  See the NOTICE file
 * distributed with this work for additional information
 * regarding copyright ownership.  The ASF licenses this file
 * to you under the Apache License, Version 2.0 (the
 * "License"); you may not use this file except in compliance
 * with the License.  You may obtain a copy of the License at
 *
 *     http://www.apache.org/licenses/LICENSE-2.0
 *
 * Unless required by applicable law or agreed to in writing,
 * software distributed under the License is distributed on an
 * "AS IS" BASIS, WITHOUT WARRANTIES OR CONDITIONS OF ANY
 * KIND, either express or implied.  See the License for the
 * specific language governing permissions and limitations
 * under the License.
 */

package org.apache.iotdb.db.engine.flush;

import static org.apache.iotdb.db.utils.MergeUtils.writeTVPair;

import java.io.IOException;
import java.util.HashMap;
import java.util.List;
import java.util.Map;
import java.util.Map.Entry;
import java.util.Set;
import java.util.TreeMap;
import org.apache.iotdb.tsfile.file.metadata.ChunkMetadata;
import org.apache.iotdb.tsfile.read.TimeValuePair;
import org.apache.iotdb.tsfile.read.TsFileSequenceReader;
import org.apache.iotdb.tsfile.read.common.Chunk;
import org.apache.iotdb.tsfile.read.reader.BatchDataIterator;
import org.apache.iotdb.tsfile.read.reader.IChunkReader;
import org.apache.iotdb.tsfile.read.reader.IPointReader;
import org.apache.iotdb.tsfile.read.reader.chunk.ChunkReaderByTimestamp;
import org.apache.iotdb.tsfile.write.chunk.ChunkWriterImpl;
import org.apache.iotdb.tsfile.write.chunk.IChunkWriter;
import org.apache.iotdb.tsfile.write.schema.MeasurementSchema;
import org.apache.iotdb.tsfile.write.writer.RestorableTsFileIOWriter;
import org.slf4j.Logger;
import org.slf4j.LoggerFactory;

public class VmMergeUtils {

  private static final Logger logger = LoggerFactory.getLogger(VmMergeUtils.class);

  private VmMergeUtils() {
    throw new IllegalStateException("Utility class");
  }

  public static void fullMerge(RestorableTsFileIOWriter writer,
      List<RestorableTsFileIOWriter> vmWriters, String storageGroup, VmLogger vmLogger,
      Set<String> devices, boolean sequence) throws IOException {
    Map<String, TsFileSequenceReader> tsFileSequenceReaderMap = new HashMap<>();
    Map<String, Map<String, MeasurementSchema>> deviceMeasurementMap = new HashMap<>();

    for (RestorableTsFileIOWriter vmWriter : vmWriters) {
      vmWriter.makeMetadataVisible();
      Map<String, Map<String, List<ChunkMetadata>>> deviceMeasurementChunkMetadataMap = vmWriter
          .getMetadatasForQuery();
      // device, measurement -> chunk metadata list
      for (Entry<String, Map<String, List<ChunkMetadata>>> deviceEntry :
          deviceMeasurementChunkMetadataMap.entrySet()) {
        if (devices.contains(deviceEntry.getKey())) {
          continue;
        }
        Map<String, MeasurementSchema> measurementSchemaMap = deviceMeasurementMap
            .computeIfAbsent(deviceEntry.getKey(), k -> new HashMap<>());

        // measurement, chunk metadata list
        for (Entry<String, List<ChunkMetadata>> measurementEntry : deviceEntry.getValue()
            .entrySet()) {
          measurementSchemaMap.computeIfAbsent(measurementEntry.getKey(), k ->
              new MeasurementSchema(k, measurementEntry.getValue().get(0).getDataType()));
        }
      }
    }
    if (!sequence) {
      for (Entry<String, Map<String, MeasurementSchema>> deviceMeasurementEntry : deviceMeasurementMap
          .entrySet()) {
        String deviceId = deviceMeasurementEntry.getKey();
        writer.startChunkGroup(deviceId);
        long maxVersion = Long.MIN_VALUE;
        for (Entry<String, MeasurementSchema> entry : deviceMeasurementEntry.getValue()
            .entrySet()) {
          String measurementId = entry.getKey();
          Map<Long, TimeValuePair> timeValuePairMap = new TreeMap<>();
          for (RestorableTsFileIOWriter vmWriter : vmWriters) {
<<<<<<< HEAD
            TsFileSequenceReader reader = tsFileSequenceReaderMap
                .computeIfAbsent(vmWriter.getFile().getAbsolutePath(),
                    path -> {
                      try {
                        return new TsFileSequenceReader(path, false);
                      } catch (IOException e) {
                        logger.error(
                            "Storage group {} tsfile {}, flush recover meets error. reader create failed.",
                            storageGroup,
                            writer.getFile().getName(), e);
                        return null;
                      }
                    });
=======
            TsFileSequenceReader reader = buildReaderFromVmWriter(vmWriter,
                writer, tsFileSequenceReaderMap, storageGroup);
>>>>>>> c20cdb7d
            if (reader == null) {
              continue;
            }
            List<ChunkMetadata> chunkMetadataList = vmWriter.getVisibleMetadataList(deviceId,
                measurementId, entry.getValue().getType());
            for (ChunkMetadata chunkMetadata : chunkMetadataList) {
              maxVersion = Math.max(chunkMetadata.getVersion(), maxVersion);
              IChunkReader chunkReader = new ChunkReaderByTimestamp(
                  reader.readMemChunk(chunkMetadata));
              while (chunkReader.hasNextSatisfiedPage()) {
                IPointReader iPointReader = new BatchDataIterator(
                    chunkReader.nextPageData());
                while (iPointReader.hasNextTimeValuePair()) {
                  TimeValuePair timeValuePair = iPointReader.nextTimeValuePair();
                  timeValuePairMap.put(timeValuePair.getTimestamp(), timeValuePair);
                }
              }
            }
          }
          IChunkWriter chunkWriter = new ChunkWriterImpl(entry.getValue());
          for (TimeValuePair timeValuePair : timeValuePairMap.values()) {
            writeTVPair(timeValuePair, chunkWriter);
          }
          chunkWriter.writeToFileWriter(writer);
        }
        writer.writeVersion(maxVersion);
        writer.endChunkGroup();
        if (vmLogger != null) {
          vmLogger.logDevice(deviceId, writer.getPos());
        }
      }
    } else {
      for (Entry<String, Map<String, MeasurementSchema>> deviceMeasurementEntry : deviceMeasurementMap
          .entrySet()) {
        String deviceId = deviceMeasurementEntry.getKey();
        writer.startChunkGroup(deviceId);
        for (Entry<String, MeasurementSchema> entry : deviceMeasurementEntry.getValue()
            .entrySet()) {
          String measurementId = entry.getKey();
          ChunkMetadata newChunkMetadata = null;
          Chunk newChunk = null;
          for (RestorableTsFileIOWriter vmWriter : vmWriters) {
<<<<<<< HEAD
            TsFileSequenceReader reader = tsFileSequenceReaderMap
                .computeIfAbsent(vmWriter.getFile().getAbsolutePath(),
                    path -> {
                      try {
                        return new TsFileSequenceReader(path, false);
                      } catch (IOException e) {
                        logger.error(
                            "Storage group {} tsfile {}, flush recover meets error. reader create failed.",
                            storageGroup,
                            writer.getFile().getName(), e);
                        return null;
                      }
                    });
=======
            TsFileSequenceReader reader = buildReaderFromVmWriter(vmWriter,
                writer, tsFileSequenceReaderMap, storageGroup);
>>>>>>> c20cdb7d
            if (reader == null) {
              continue;
            }
            if (!vmWriter.getMetadatasForQuery().containsKey(deviceId)) {
              continue;
            }
            List<ChunkMetadata> chunkMetadataList = vmWriter.getMetadatasForQuery()
                .get(deviceId).get(measurementId);
            if (chunkMetadataList == null) {
              continue;
            }
            for (ChunkMetadata chunkMetadata : chunkMetadataList) {
              Chunk chunk = reader.readMemChunk(chunkMetadata);
              if (newChunkMetadata == null) {
                newChunkMetadata = chunkMetadata;
                newChunk = chunk;
              } else {
                newChunkMetadata.mergeChunkMetadata(chunkMetadata);
                newChunk.mergeChunk(chunk);
              }
            }
          }
          if (newChunkMetadata != null && newChunk != null) {
            writer.writeChunk(newChunk, newChunkMetadata);
          }
        }
        writer.endChunkGroup();
        if (vmLogger != null) {
          vmLogger.logDevice(deviceId, writer.getPos());
        }
      }
    }

    for (TsFileSequenceReader reader : tsFileSequenceReaderMap.values()) {
      reader.close();
    }
  }

  private static TsFileSequenceReader buildReaderFromVmWriter(RestorableTsFileIOWriter vmWriter,
      RestorableTsFileIOWriter writer, Map<String, TsFileSequenceReader> tsFileSequenceReaderMap,
      String storageGroup) {
    return tsFileSequenceReaderMap.computeIfAbsent(vmWriter.getFile().getAbsolutePath(),
        path -> {
          try {
            return new TsFileSequenceReader(path);
          } catch (IOException e) {
            logger.error(
                "Storage group {} tsfile {}, flush recover meets error. reader create failed.",
                storageGroup, writer.getFile().getName(), e);
            return null;
          }
        });
  }
}<|MERGE_RESOLUTION|>--- conflicted
+++ resolved
@@ -89,24 +89,8 @@
           String measurementId = entry.getKey();
           Map<Long, TimeValuePair> timeValuePairMap = new TreeMap<>();
           for (RestorableTsFileIOWriter vmWriter : vmWriters) {
-<<<<<<< HEAD
-            TsFileSequenceReader reader = tsFileSequenceReaderMap
-                .computeIfAbsent(vmWriter.getFile().getAbsolutePath(),
-                    path -> {
-                      try {
-                        return new TsFileSequenceReader(path, false);
-                      } catch (IOException e) {
-                        logger.error(
-                            "Storage group {} tsfile {}, flush recover meets error. reader create failed.",
-                            storageGroup,
-                            writer.getFile().getName(), e);
-                        return null;
-                      }
-                    });
-=======
             TsFileSequenceReader reader = buildReaderFromVmWriter(vmWriter,
                 writer, tsFileSequenceReaderMap, storageGroup);
->>>>>>> c20cdb7d
             if (reader == null) {
               continue;
             }
@@ -149,24 +133,8 @@
           ChunkMetadata newChunkMetadata = null;
           Chunk newChunk = null;
           for (RestorableTsFileIOWriter vmWriter : vmWriters) {
-<<<<<<< HEAD
-            TsFileSequenceReader reader = tsFileSequenceReaderMap
-                .computeIfAbsent(vmWriter.getFile().getAbsolutePath(),
-                    path -> {
-                      try {
-                        return new TsFileSequenceReader(path, false);
-                      } catch (IOException e) {
-                        logger.error(
-                            "Storage group {} tsfile {}, flush recover meets error. reader create failed.",
-                            storageGroup,
-                            writer.getFile().getName(), e);
-                        return null;
-                      }
-                    });
-=======
             TsFileSequenceReader reader = buildReaderFromVmWriter(vmWriter,
                 writer, tsFileSequenceReaderMap, storageGroup);
->>>>>>> c20cdb7d
             if (reader == null) {
               continue;
             }
