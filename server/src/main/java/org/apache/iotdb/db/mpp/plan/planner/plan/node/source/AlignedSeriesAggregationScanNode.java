--- conflicted
+++ resolved
@@ -72,11 +72,8 @@
       List<AggregationDescriptor> aggregationDescriptorList) {
     super(id, aggregationDescriptorList);
     this.alignedPath = alignedPath;
-<<<<<<< HEAD
-=======
     this.aggregationDescriptorList =
         AggregationNode.getDeduplicatedDescriptors(aggregationDescriptorList);
->>>>>>> 9a1bc7cc
   }
 
   public AlignedSeriesAggregationScanNode(
