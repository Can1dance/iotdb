--- conflicted
+++ resolved
@@ -23,6 +23,7 @@
 import java.io.File;
 import java.time.ZoneId;
 import java.util.ArrayList;
+import java.util.Collections;
 import java.util.EnumMap;
 import java.util.HashMap;
 import java.util.HashSet;
@@ -33,13 +34,7 @@
 import org.apache.iotdb.db.conf.IoTDBDescriptor;
 import org.apache.iotdb.db.exception.index.UnsupportedIndexTypeException;
 import org.apache.iotdb.db.exception.runtime.SQLParserException;
-<<<<<<< HEAD
-import org.apache.iotdb.db.exception.index.IndexManagerException;
-import org.apache.iotdb.db.index.common.IndexType;
-import org.apache.iotdb.db.index.common.IndexUtils;
-=======
 import org.apache.iotdb.db.metadata.PartialPath;
->>>>>>> 2ec3916b
 import org.apache.iotdb.db.qp.constant.DatetimeUtils;
 import org.apache.iotdb.db.qp.constant.SQLConstant;
 import org.apache.iotdb.db.qp.logical.RootOperator;
@@ -49,6 +44,7 @@
 import org.apache.iotdb.db.qp.logical.crud.FromOperator;
 import org.apache.iotdb.db.qp.logical.crud.InOperator;
 import org.apache.iotdb.db.qp.logical.crud.InsertOperator;
+import org.apache.iotdb.db.qp.logical.crud.QueryIndexOperator;
 import org.apache.iotdb.db.qp.logical.crud.QueryOperator;
 import org.apache.iotdb.db.qp.logical.crud.SelectOperator;
 import org.apache.iotdb.db.qp.logical.crud.UpdateOperator;
@@ -58,12 +54,14 @@
 import org.apache.iotdb.db.qp.logical.sys.AuthorOperator.AuthorType;
 import org.apache.iotdb.db.qp.logical.sys.ClearCacheOperator;
 import org.apache.iotdb.db.qp.logical.sys.CountOperator;
+import org.apache.iotdb.db.qp.logical.sys.CreateIndexOperator;
 import org.apache.iotdb.db.qp.logical.sys.CreateSnapshotOperator;
 import org.apache.iotdb.db.qp.logical.sys.CreateTimeSeriesOperator;
 import org.apache.iotdb.db.qp.logical.sys.DataAuthOperator;
 import org.apache.iotdb.db.qp.logical.sys.DeletePartitionOperator;
 import org.apache.iotdb.db.qp.logical.sys.DeleteStorageGroupOperator;
 import org.apache.iotdb.db.qp.logical.sys.DeleteTimeSeriesOperator;
+import org.apache.iotdb.db.qp.logical.sys.DropIndexOperator;
 import org.apache.iotdb.db.qp.logical.sys.FlushOperator;
 import org.apache.iotdb.db.qp.logical.sys.LoadConfigurationOperator;
 import org.apache.iotdb.db.qp.logical.sys.LoadConfigurationOperator.LoadConfigurationOperatorType;
@@ -150,6 +148,7 @@
 import org.apache.iotdb.db.qp.strategy.SqlBaseParser.SelectConstElementContext;
 import org.apache.iotdb.db.qp.strategy.SqlBaseParser.SelectElementContext;
 import org.apache.iotdb.db.qp.strategy.SqlBaseParser.SelectStatementContext;
+import org.apache.iotdb.db.qp.strategy.SqlBaseParser.SelfDefinedFunctionContext;
 import org.apache.iotdb.db.qp.strategy.SqlBaseParser.SetColContext;
 import org.apache.iotdb.db.qp.strategy.SqlBaseParser.SetStorageGroupContext;
 import org.apache.iotdb.db.qp.strategy.SqlBaseParser.SetTTLStatementContext;
@@ -182,8 +181,11 @@
 import org.apache.iotdb.tsfile.file.metadata.enums.CompressionType;
 import org.apache.iotdb.tsfile.file.metadata.enums.TSDataType;
 import org.apache.iotdb.tsfile.file.metadata.enums.TSEncoding;
+import org.apache.iotdb.tsfile.read.common.Path;
 import org.apache.iotdb.tsfile.utils.Pair;
 import org.apache.iotdb.tsfile.utils.StringContainer;
+import org.apache.iotdb.db.index.common.IndexType;
+import org.apache.iotdb.db.index.common.IndexUtils;
 
 /**
  * This class is a listener and you can get an operator which is a logical plan.
@@ -1334,7 +1336,7 @@
     selectOp = new SelectOperator(SQLConstant.TOK_SELECT);
     List<FullPathContext> fullPaths = Collections.singletonList(ctx.fullPath());
     for (FullPathContext fullPathContext : fullPaths) {
-      Path path = parseFullPath(fullPathContext);
+      PartialPath path = parseFullPath(fullPathContext);
       selectOp.addSelectPath(path);
     }
     createIndexOp.setSelectOperator(selectOp);
@@ -1349,7 +1351,7 @@
     selectOp = new SelectOperator(SQLConstant.TOK_SELECT);
     List<FullPathContext> fullPathContexts = Collections.singletonList(ctx.fullPath());
     for (FullPathContext fullPathContext : fullPathContexts) {
-      Path path = parseFullPath(fullPathContext);
+      PartialPath path = parseFullPath(fullPathContext);
       selectOp.addSelectPath(path);
     }
     dropIndexOperator.setSelectOperator(selectOp);
@@ -1376,7 +1378,7 @@
     selectOp = new SelectOperator(SQLConstant.TOK_SELECT);
     List<SelfDefinedFunctionContext> selfDefinedFunctionCallContextList = ctx.selfDefinedFunction();
     for (SelfDefinedFunctionContext selfDefinedFunctionContext : selfDefinedFunctionCallContextList) {
-      Path path = parseSuffixPath(selfDefinedFunctionContext.suffixPath());
+      PartialPath path = parseSuffixPath(selfDefinedFunctionContext.suffixPath());
       selectOp.addClusterPath(path, selfDefinedFunctionContext.selfDefinedFunc.getText());
     }
     queryIndexOp.setSelectOperator(selectOp);
@@ -1678,60 +1680,8 @@
     FilterOperator filterOperator = operator.getFilterOperator();
     if (!filterOperator.isLeaf() && filterOperator.getTokenIntType() != SQLConstant.KW_AND) {
       throw new SQLParserException(
-<<<<<<< HEAD
-          "For delete command, where clause must be like : time < XXX or time <= XXX");
-    }
-    long time = Long.parseLong(((BasicFunctionOperator) filterOperator).getValue());
-    if (filterOperator.getTokenIntType() == SQLConstant.LESSTHAN) {
-      time = time - 1;
-    }
-    return time;
-  }
-
-  /**
-   * for create index command, time should only have an end time.
-   *
-   * @param operator create index plan
-   */
-  private long parseCreateIndexFilter(CreateIndexOperator operator) {
-    FilterOperator filterOperator = operator.getFilterOperator();
-    if (filterOperator.getTokenIntType() != SQLConstant.GREATERTHAN
-        && filterOperator.getTokenIntType() != SQLConstant.GREATERTHANOREQUALTO) {
-      throw new SQLParserException(
-          "For create index command, where clause must be like : time > XXX or time >= XXX");
-    }
-    long time = Long.parseLong(((BasicFunctionOperator) filterOperator).getValue());
-    if (filterOperator.getTokenIntType() == SQLConstant.LESSTHAN) {
-      time = time - 1;
-    }
-    return time;
-  }
-
-  /**
-   * for query index command, the filter should only involve time filter.
-   *
-   * @param filterOperator input filter operator
-   * @return true if all children'ss single paths are TIME.
-   */
-  private void checkQueryIndexFilter(FilterOperator filterOperator) {
-    if (filterOperator.isLeaf() && !SQLConstant.RESERVED_TIME.equals(
-        filterOperator.getSinglePath().getFullPath())){
-      throw new SQLParserException("for query index, the filter should only involve time filter");
-    }
-    else{
-      filterOperator.getChildren().forEach(this::checkQueryIndexFilter);
-    }
-  }
-
-  private void checkMetadataArgs(String dataType, String encoding, String compressor) {
-    TSDataType tsDataType;
-    TSEncoding tsEncoding;
-    if (dataType == null) {
-      throw new SQLParserException("data type cannot be null");
-=======
           "For delete statement, where clause can only contain atomic expressions like : "
               + "time > XXX, time <= XXX, or two atomic expressions connected by 'AND'");
->>>>>>> 2ec3916b
     }
 
     if (filterOperator.isLeaf()) {
@@ -1804,4 +1754,38 @@
     super.enterCreateSnapshot(ctx);
     initializedOperator = new CreateSnapshotOperator(SQLConstant.TOK_CREATE_SCHEMA_SNAPSHOT);
   }
+
+  /**
+   * for create index command, time should only have an end time.
+   *
+   * @param operator create index plan
+   */
+  private long parseCreateIndexFilter(CreateIndexOperator operator) {
+    FilterOperator filterOperator = operator.getFilterOperator();
+    if (filterOperator.getTokenIntType() != SQLConstant.GREATERTHAN
+        && filterOperator.getTokenIntType() != SQLConstant.GREATERTHANOREQUALTO) {
+      throw new SQLParserException(
+          "For create index command, where clause must be like : time > XXX or time >= XXX");
+    }
+    long time = Long.parseLong(((BasicFunctionOperator) filterOperator).getValue());
+    if (filterOperator.getTokenIntType() == SQLConstant.LESSTHAN) {
+      time = time - 1;
+    }
+    return time;
+  }
+
+  /**
+   * for query index command, the filter should only involve time filter.
+   *
+   * @param filterOperator input filter operator   *
+   */
+  private void checkQueryIndexFilter(FilterOperator filterOperator) {
+    if (filterOperator.isLeaf() && !SQLConstant.RESERVED_TIME.equals(
+        filterOperator.getSinglePath().getFullPath())){
+      throw new SQLParserException("for query index, the filter should only involve time filter");
+    }
+    else{
+      filterOperator.getChildren().forEach(this::checkQueryIndexFilter);
+    }
+  }
 }