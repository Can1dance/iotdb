/*
 * Licensed to the Apache Software Foundation (ASF) under one
 * or more contributor license agreements.  See the NOTICE file
 * distributed with this work for additional information
 * regarding copyright ownership.  The ASF licenses this file
 * to you under the Apache License, Version 2.0 (the
 * "License"); you may not use this file except in compliance
 * with the License.  You may obtain a copy of the License at
 *
 *     http://www.apache.org/licenses/LICENSE-2.0
 *
 * Unless required by applicable law or agreed to in writing,
 * software distributed under the License is distributed on an
 * "AS IS" BASIS, WITHOUT WARRANTIES OR CONDITIONS OF ANY
 * KIND, either express or implied.  See the License for the
 * specific language governing permissions and limitations
 * under the License.
 */

package org.apache.iotdb.db.query.dataset.groupby;

import java.io.IOException;
import java.util.ArrayList;
import java.util.List;
import org.apache.iotdb.db.conf.IoTDBDescriptor;
import org.apache.iotdb.db.exception.StorageEngineException;
<<<<<<< HEAD
import org.apache.iotdb.db.exception.metadata.MetadataException;
import org.apache.iotdb.db.exception.query.QueryProcessException;
=======
import org.apache.iotdb.db.exception.path.PathException;
import org.apache.iotdb.db.qp.physical.crud.GroupByPlan;
>>>>>>> 22001156
import org.apache.iotdb.db.query.aggregation.AggregateFunction;
import org.apache.iotdb.db.query.context.QueryContext;
import org.apache.iotdb.db.query.reader.IReaderByTimestamp;
import org.apache.iotdb.db.query.reader.seriesRelated.SeriesReaderByTimestamp;
import org.apache.iotdb.db.query.timegenerator.EngineTimeGenerator;
import org.apache.iotdb.tsfile.read.common.Path;
import org.apache.iotdb.tsfile.read.common.RowRecord;
import org.apache.iotdb.tsfile.read.query.timegenerator.TimeGenerator;

public class GroupByWithValueFilterDataSet extends GroupByEngineDataSet {

  private List<IReaderByTimestamp> allDataReaderList;
  private TimeGenerator timestampGenerator;
  /**
   * cached timestamp for next group by partition.
   */
  private long timestamp;
  /**
   * if this object has cached timestamp for next group by partition.
   */
  private boolean hasCachedTimestamp;

  /**
   * group by batch calculation size.
   */
  private int timeStampFetchSize;

  /**
   * constructor.
   */
<<<<<<< HEAD
  public GroupByWithValueFilterDataSet(long queryId, List<Path> paths, long unit,
                                       long slidingStep, long startTime, long endTime) {
    super(queryId, paths, unit, slidingStep, startTime, endTime);
=======
  public GroupByWithValueFilterDataSet(QueryContext context, GroupByPlan groupByPlan)
      throws PathException, IOException, StorageEngineException {
    super(context, groupByPlan);
>>>>>>> 22001156
    this.allDataReaderList = new ArrayList<>();
    this.timeStampFetchSize = IoTDBDescriptor.getInstance().getConfig().getBatchSize();
    initGroupBy(context, groupByPlan);
  }

  public GroupByWithValueFilterDataSet(long queryId, GroupByPlan groupByPlan)
      throws PathException, IOException, StorageEngineException {
    super(new QueryContext(queryId), groupByPlan);
    this.allDataReaderList = new ArrayList<>();
    this.timeStampFetchSize = IoTDBDescriptor.getInstance().getConfig().getBatchSize();
  }

  /**
   * init reader and aggregate function.
   */
<<<<<<< HEAD
  public void initGroupBy(QueryContext context, List<String> aggres, IExpression expression)
      throws StorageEngineException, IOException, QueryProcessException {
    try {
      initAggreFuction(aggres);
    } catch (MetadataException e) {
      throw new QueryProcessException(e);
    }

    this.timestampGenerator = new EngineTimeGenerator(expression, context);
=======
  private void initGroupBy(QueryContext context, GroupByPlan groupByPlan)
      throws StorageEngineException, IOException, PathException {
    initAggreFuction(groupByPlan);
    this.timestampGenerator = new EngineTimeGenerator(groupByPlan.getExpression(), context);
>>>>>>> 22001156
    this.allDataReaderList = new ArrayList<>();
    for (Path path : paths) {
      SeriesReaderByTimestamp seriesReaderByTimestamp = new SeriesReaderByTimestamp(path, context);
      allDataReaderList.add(seriesReaderByTimestamp);
    }
  }

  @Override
  protected RowRecord nextWithoutConstraint() throws IOException {
    if (!hasCachedTimeInterval) {
      throw new IOException("need to call hasNext() before calling next()"
          + " in GroupByWithoutValueFilterDataSet.");
    }
    hasCachedTimeInterval = false;
    for (AggregateFunction function : functions) {
      function.init();
    }

    long[] timestampArray = new long[timeStampFetchSize];
    int timeArrayLength = 0;
    if (hasCachedTimestamp) {
      if (timestamp < endTime) {
        if (timestamp >= startTime) {
          hasCachedTimestamp = false;
          timestampArray[timeArrayLength++] = timestamp;
        }
      } else {
        return constructRowRecord();
      }
    }

    while (timestampGenerator.hasNext()) {
      // construct timestamp array
      timeArrayLength = constructTimeArrayForOneCal(timestampArray, timeArrayLength);

      // cal result using timestamp array
      for (int i = 0; i < paths.size(); i++) {
        functions.get(i).calcAggregationUsingTimestamps(
            timestampArray, timeArrayLength, allDataReaderList.get(i));
      }

      timeArrayLength = 0;
      // judge if it's end
      if (timestamp >= endTime) {
        hasCachedTimestamp = true;
        break;
      }
    }

    if (timeArrayLength > 0) {
      // cal result using timestamp array
      for (int i = 0; i < paths.size(); i++) {
        functions.get(i).calcAggregationUsingTimestamps(
            timestampArray, timeArrayLength, allDataReaderList.get(i));
      }
    }
    return constructRowRecord();
  }

  /**
   * construct an array of timestamps for one batch of a group by partition calculating.
   *
   * @param timestampArray  timestamp array
   * @param timeArrayLength the current size of timestamp array
   * @return time array size
   */
  private int constructTimeArrayForOneCal(long[] timestampArray, int timeArrayLength)
      throws IOException {
    for (int cnt = 1; cnt < timeStampFetchSize && timestampGenerator.hasNext(); cnt++) {
      timestamp = timestampGenerator.next();
      if (timestamp < endTime) {
        timestampArray[timeArrayLength++] = timestamp;
      } else {
        hasCachedTimestamp = true;
        break;
      }
    }
    return timeArrayLength;
  }

  private RowRecord constructRowRecord() {
    RowRecord record = new RowRecord(startTime);
    functions.forEach(function -> record.addField(getField(function.getResult())));
    return record;
  }
}<|MERGE_RESOLUTION|>--- conflicted
+++ resolved
@@ -24,13 +24,8 @@
 import java.util.List;
 import org.apache.iotdb.db.conf.IoTDBDescriptor;
 import org.apache.iotdb.db.exception.StorageEngineException;
-<<<<<<< HEAD
 import org.apache.iotdb.db.exception.metadata.MetadataException;
-import org.apache.iotdb.db.exception.query.QueryProcessException;
-=======
-import org.apache.iotdb.db.exception.path.PathException;
 import org.apache.iotdb.db.qp.physical.crud.GroupByPlan;
->>>>>>> 22001156
 import org.apache.iotdb.db.query.aggregation.AggregateFunction;
 import org.apache.iotdb.db.query.context.QueryContext;
 import org.apache.iotdb.db.query.reader.IReaderByTimestamp;
@@ -61,22 +56,15 @@
   /**
    * constructor.
    */
-<<<<<<< HEAD
-  public GroupByWithValueFilterDataSet(long queryId, List<Path> paths, long unit,
-                                       long slidingStep, long startTime, long endTime) {
-    super(queryId, paths, unit, slidingStep, startTime, endTime);
-=======
   public GroupByWithValueFilterDataSet(QueryContext context, GroupByPlan groupByPlan)
-      throws PathException, IOException, StorageEngineException {
+      throws MetadataException, IOException, StorageEngineException {
     super(context, groupByPlan);
->>>>>>> 22001156
     this.allDataReaderList = new ArrayList<>();
     this.timeStampFetchSize = IoTDBDescriptor.getInstance().getConfig().getBatchSize();
     initGroupBy(context, groupByPlan);
   }
 
-  public GroupByWithValueFilterDataSet(long queryId, GroupByPlan groupByPlan)
-      throws PathException, IOException, StorageEngineException {
+  public GroupByWithValueFilterDataSet(long queryId, GroupByPlan groupByPlan) {
     super(new QueryContext(queryId), groupByPlan);
     this.allDataReaderList = new ArrayList<>();
     this.timeStampFetchSize = IoTDBDescriptor.getInstance().getConfig().getBatchSize();
@@ -85,22 +73,10 @@
   /**
    * init reader and aggregate function.
    */
-<<<<<<< HEAD
-  public void initGroupBy(QueryContext context, List<String> aggres, IExpression expression)
-      throws StorageEngineException, IOException, QueryProcessException {
-    try {
-      initAggreFuction(aggres);
-    } catch (MetadataException e) {
-      throw new QueryProcessException(e);
-    }
-
-    this.timestampGenerator = new EngineTimeGenerator(expression, context);
-=======
   private void initGroupBy(QueryContext context, GroupByPlan groupByPlan)
-      throws StorageEngineException, IOException, PathException {
+      throws StorageEngineException, IOException, MetadataException {
     initAggreFuction(groupByPlan);
     this.timestampGenerator = new EngineTimeGenerator(groupByPlan.getExpression(), context);
->>>>>>> 22001156
     this.allDataReaderList = new ArrayList<>();
     for (Path path : paths) {
       SeriesReaderByTimestamp seriesReaderByTimestamp = new SeriesReaderByTimestamp(path, context);
