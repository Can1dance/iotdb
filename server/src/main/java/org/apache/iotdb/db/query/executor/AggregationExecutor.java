--- conflicted
+++ resolved
@@ -142,15 +142,8 @@
 
     for (int i : pathToAggrIndexes.getValue()) {
       // construct AggregateResult
-<<<<<<< HEAD
-      // For index, the type depends on IndexFunc, but not series data type.
-      // A temporary hack: The type of AggregateResult will be redefined in IoTDBIndex#initQuery
-      AggregateResult aggregateResult = AggregateResultFactory
-          .getAggrResultByName(aggregations.get(i), tsDataType);
-=======
       AggregateResult aggregateResult =
           AggregateResultFactory.getAggrResultByName(aggregations.get(i), tsDataType);
->>>>>>> bc648969
       if (aggregateResult.isAscending()) {
         ascAggregateResultList.add(aggregateResult);
         isAsc[i] = true;
@@ -433,13 +426,8 @@
    *
    * @param aggregateResultList aggregate result list
    */
-<<<<<<< HEAD
-  protected QueryDataSet constructDataSet(List<AggregateResult> aggregateResultList,
-      RawDataQueryPlan plan)
-=======
   private QueryDataSet constructDataSet(
       List<AggregateResult> aggregateResultList, RawDataQueryPlan plan)
->>>>>>> bc648969
       throws QueryProcessException {
     RowRecord record = new RowRecord(0);
     for (AggregateResult resultData : aggregateResultList) {
