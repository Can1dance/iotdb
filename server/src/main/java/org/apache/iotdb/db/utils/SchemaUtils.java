/*
 * Licensed to the Apache Software Foundation (ASF) under one
 * or more contributor license agreements.  See the NOTICE file
 * distributed with this work for additional information
 * regarding copyright ownership.  The ASF licenses this file
 * to you under the Apache License, Version 2.0 (the
 * "License"); you may not use this file except in compliance
 * with the License.  You may obtain a copy of the License at
 *
 *     http://www.apache.org/licenses/LICENSE-2.0
 *
 * Unless required by applicable law or agreed to in writing,
 * software distributed under the License is distributed on an
 * "AS IS" BASIS, WITHOUT WARRANTIES OR CONDITIONS OF ANY
 * KIND, either express or implied.  See the License for the
 * specific language governing permissions and limitations
 * under the License.
 */
package org.apache.iotdb.db.utils;

import java.util.ArrayList;
import java.util.Collection;
import java.util.Collections;
<<<<<<< HEAD
import java.util.List;
=======
import java.util.EnumMap;
import java.util.HashSet;
import java.util.List;
import java.util.Map;
import java.util.Set;
>>>>>>> d70758c1
import org.apache.iotdb.db.exception.metadata.MetadataException;
import org.apache.iotdb.db.exception.metadata.PathAlreadyExistException;
import org.apache.iotdb.db.exception.metadata.PathNotExistException;
import org.apache.iotdb.db.exception.metadata.StorageGroupNotSetException;
import org.apache.iotdb.db.qp.constant.SQLConstant;
import org.apache.iotdb.db.service.IoTDB;
import org.apache.iotdb.tsfile.file.metadata.enums.CompressionType;
import org.apache.iotdb.tsfile.file.metadata.enums.TSDataType;
import org.apache.iotdb.tsfile.file.metadata.enums.TSEncoding;
import org.apache.iotdb.tsfile.read.common.Path;
<<<<<<< HEAD

=======
>>>>>>> d70758c1
import org.apache.iotdb.tsfile.write.schema.TimeseriesSchema;
import org.slf4j.Logger;
import org.slf4j.LoggerFactory;

public class SchemaUtils {

  private SchemaUtils() {

  }

  private static Map<TSDataType, Set<TSEncoding>> schemaChecker = new EnumMap<>(TSDataType.class);

  static {
    Set<TSEncoding> booleanSet = new HashSet<>();
    booleanSet.add(TSEncoding.PLAIN);
    booleanSet.add(TSEncoding.RLE);
    schemaChecker.put(TSDataType.BOOLEAN, booleanSet);
    Set<TSEncoding> int32Set = new HashSet<>();
    int32Set.add(TSEncoding.PLAIN);
    int32Set.add(TSEncoding.RLE);
    int32Set.add(TSEncoding.TS_2DIFF);
    int32Set.add(TSEncoding.REGULAR);
    schemaChecker.put(TSDataType.INT32, int32Set);
    schemaChecker.put(TSDataType.INT64, int32Set);
    Set<TSEncoding> floatSet = new HashSet<>();
    floatSet.add(TSEncoding.PLAIN);
    floatSet.add(TSEncoding.RLE);
    floatSet.add(TSEncoding.TS_2DIFF);
    floatSet.add(TSEncoding.GORILLA);
    schemaChecker.put(TSDataType.FLOAT, floatSet);
    schemaChecker.put(TSDataType.DOUBLE, floatSet);
    Set<TSEncoding> textSet = new HashSet<>();
    textSet.add(TSEncoding.PLAIN);
    schemaChecker.put(TSDataType.TEXT, textSet);
  }

  private static final Logger logger = LoggerFactory.getLogger(SchemaUtils.class);

  public static void registerTimeseries(TimeseriesSchema schema) {
    try {
      logger.debug("Registering timeseries {}", schema);
      String path = schema.getFullPath();
      TSDataType dataType = schema.getType();
      TSEncoding encoding = schema.getEncodingType();
      CompressionType compressionType = schema.getCompressor();
      IoTDB.metaManager.createTimeseries(path, dataType, encoding,
          compressionType, Collections.emptyMap());
    } catch (PathAlreadyExistException ignored) {
      // ignore added timeseries
    } catch (MetadataException e) {
      logger.error("Cannot create timeseries {} in snapshot, ignored", schema.getFullPath(),
          e);
    }

  }

  public static List<TSDataType> getSeriesTypesByPath(Collection<Path> paths)
      throws MetadataException {
    List<TSDataType> dataTypes = new ArrayList<>();
    for (Path path : paths) {
      dataTypes.add(IoTDB.metaManager.getSeriesType(path.getFullPath()));
    }
    return dataTypes;
  }

  /**
   * @param paths time series paths
   * @param aggregation aggregation function, may be null
   * @return The data type of aggregation or (data type of paths if aggregation is null)
   */
  public static List<TSDataType> getSeriesTypesByString(Collection<String> paths,
      String aggregation) throws MetadataException {
    TSDataType dataType = getAggregationType(aggregation);
    if (dataType != null) {
      return Collections.nCopies(paths.size(), dataType);
    }
    List<TSDataType> dataTypes = new ArrayList<>();
    for (String path : paths) {
      dataTypes.add(IoTDB.metaManager.getSeriesType(path));
    }
    return dataTypes;
  }

  public static List<TSDataType> getSeriesTypesByPath(Collection<Path> paths,
      String aggregation) throws MetadataException {
    TSDataType dataType = getAggregationType(aggregation);
    if (dataType != null) {
      return Collections.nCopies(paths.size(), dataType);
    }
    List<TSDataType> dataTypes = new ArrayList<>();
    for (Path path : paths) {
      dataTypes.add(IoTDB.metaManager.getSeriesType(path.getFullPath()));
    }
    return dataTypes;
  }

  public static List<TSDataType> getSeriesTypesByPath(List<Path> paths,
      List<String> aggregations) throws MetadataException {
    List<TSDataType> tsDataTypes = new ArrayList<>();
    for (int i = 0; i < paths.size(); i++) {
      String aggrStr = aggregations != null ? aggregations.get(i) : null ;
      TSDataType dataType = getAggregationType(aggrStr);
      if (dataType != null) {
        tsDataTypes.add(dataType);
      } else {
        tsDataTypes.add(IoTDB.metaManager.getSeriesType(paths.get(i).getFullPath()));
      }
    }
    return tsDataTypes;
  }

  /**
   * @param aggregation aggregation function
   * @return the data type of the aggregation or null if it aggregation is null
   */
  public static TSDataType getAggregationType(String aggregation) throws MetadataException {
    if (aggregation == null) {
      return null;
    }
    switch (aggregation.toLowerCase()) {
      case SQLConstant.MIN_TIME:
      case SQLConstant.MAX_TIME:
      case SQLConstant.COUNT:
        return TSDataType.INT64;
      case SQLConstant.LAST_VALUE:
      case SQLConstant.FIRST_VALUE:
      case SQLConstant.MIN_VALUE:
      case SQLConstant.MAX_VALUE:
        return null;
      case SQLConstant.AVG:
      case SQLConstant.SUM:
        return TSDataType.DOUBLE;
      default:
        throw new MetadataException(
            "aggregate does not support " + aggregation + " function.");
    }
  }

<<<<<<< HEAD
  /**
   * If e or one of its recursive causes is a PathNotExistException or StorageGroupNotSetException,
   * return such an exception or null if it cannot be found.
   *
   * @param currEx
   * @return null or a PathNotExistException or a StorageGroupNotSetException
   */
  public static Throwable findMetaMissingException(Throwable currEx) {
    while (true) {
      if (currEx instanceof PathNotExistException
          || currEx instanceof StorageGroupNotSetException) {
        return currEx;
      }
      if (currEx.getCause() == null) {
        break;
      }
      currEx = currEx.getCause();
    }
    return null;
=======
  public static void checkDataTypeWithEncoding(TSDataType dataType, TSEncoding encoding)
      throws MetadataException {
    if(!schemaChecker.get(dataType).contains(encoding)) {
      throw new MetadataException(String.format("encoding %s does not support %s", dataType.toString(), encoding.toString()));
    }
>>>>>>> d70758c1
  }
}<|MERGE_RESOLUTION|>--- conflicted
+++ resolved
@@ -21,15 +21,11 @@
 import java.util.ArrayList;
 import java.util.Collection;
 import java.util.Collections;
-<<<<<<< HEAD
-import java.util.List;
-=======
 import java.util.EnumMap;
 import java.util.HashSet;
 import java.util.List;
 import java.util.Map;
 import java.util.Set;
->>>>>>> d70758c1
 import org.apache.iotdb.db.exception.metadata.MetadataException;
 import org.apache.iotdb.db.exception.metadata.PathAlreadyExistException;
 import org.apache.iotdb.db.exception.metadata.PathNotExistException;
@@ -40,15 +36,12 @@
 import org.apache.iotdb.tsfile.file.metadata.enums.TSDataType;
 import org.apache.iotdb.tsfile.file.metadata.enums.TSEncoding;
 import org.apache.iotdb.tsfile.read.common.Path;
-<<<<<<< HEAD
-
-=======
->>>>>>> d70758c1
 import org.apache.iotdb.tsfile.write.schema.TimeseriesSchema;
 import org.slf4j.Logger;
 import org.slf4j.LoggerFactory;
 
-public class SchemaUtils {
+public class
+SchemaUtils {
 
   private SchemaUtils() {
 
@@ -182,7 +175,6 @@
     }
   }
 
-<<<<<<< HEAD
   /**
    * If e or one of its recursive causes is a PathNotExistException or StorageGroupNotSetException,
    * return such an exception or null if it cannot be found.
@@ -202,12 +194,12 @@
       currEx = currEx.getCause();
     }
     return null;
-=======
+  }
+
   public static void checkDataTypeWithEncoding(TSDataType dataType, TSEncoding encoding)
       throws MetadataException {
     if(!schemaChecker.get(dataType).contains(encoding)) {
       throw new MetadataException(String.format("encoding %s does not support %s", dataType.toString(), encoding.toString()));
     }
->>>>>>> d70758c1
   }
 }