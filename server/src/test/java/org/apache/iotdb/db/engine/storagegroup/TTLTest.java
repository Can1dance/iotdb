/*
 * Licensed to the Apache Software Foundation (ASF) under one
 * or more contributor license agreements.  See the NOTICE file
 * distributed with this work for additional information
 * regarding copyright ownership.  The ASF licenses this file
 * to you under the Apache License, Version 2.0 (the
 * "License"); you may not use this file except in compliance
 * with the License.  You may obtain a copy of the License at
 *
 *     http://www.apache.org/licenses/LICENSE-2.0
 *
 * Unless required by applicable law or agreed to in writing,
 * software distributed under the License is distributed on an
 * "AS IS" BASIS, WITHOUT WARRANTIES OR CONDITIONS OF ANY
 * KIND, either express or implied.  See the License for the
 * specific language governing permissions and limitations
 * under the License.
 *
 */

package org.apache.iotdb.db.engine.storagegroup;

import static org.junit.Assert.assertEquals;
import static org.junit.Assert.assertTrue;

import java.io.File;
import java.io.IOException;
import java.util.ArrayList;
import java.util.Collections;
import java.util.List;
import org.apache.iotdb.db.conf.IoTDBConstant;
import org.apache.iotdb.db.conf.IoTDBDescriptor;
import org.apache.iotdb.db.conf.directories.DirectoryManager;
import org.apache.iotdb.db.engine.flush.TsFileFlushPolicy.DirectFlushPolicy;
import org.apache.iotdb.db.engine.querycontext.QueryDataSource;
import org.apache.iotdb.db.exception.StartupException;
import org.apache.iotdb.db.exception.StorageEngineException;
import org.apache.iotdb.db.exception.metadata.MetadataException;
import org.apache.iotdb.db.exception.query.OutOfTTLException;
import org.apache.iotdb.db.exception.query.PathException;
import org.apache.iotdb.db.exception.query.QueryProcessException;
import org.apache.iotdb.db.exception.storageGroup.StorageGroupProcessorException;
import org.apache.iotdb.db.metadata.MManager;
import org.apache.iotdb.db.metadata.mnode.StorageGroupMNode;
import org.apache.iotdb.db.qp.Planner;
import org.apache.iotdb.db.qp.executor.PlanExecutor;
import org.apache.iotdb.db.qp.physical.crud.InsertPlan;
import org.apache.iotdb.db.qp.physical.sys.SetTTLPlan;
import org.apache.iotdb.db.qp.physical.sys.ShowTTLPlan;
import org.apache.iotdb.db.query.control.QueryResourceManager;
import org.apache.iotdb.db.query.reader.series.SeriesRawDataBatchReader;
import org.apache.iotdb.db.utils.EnvironmentUtils;
import org.apache.iotdb.tsfile.common.constant.TsFileConstant;
import org.apache.iotdb.tsfile.exception.filter.QueryFilterOptimizationException;
import org.apache.iotdb.tsfile.file.metadata.enums.CompressionType;
import org.apache.iotdb.tsfile.file.metadata.enums.TSDataType;
import org.apache.iotdb.tsfile.file.metadata.enums.TSEncoding;
import org.apache.iotdb.tsfile.read.common.BatchData;
import org.apache.iotdb.tsfile.read.common.Path;
import org.apache.iotdb.tsfile.read.common.RowRecord;
import org.apache.iotdb.tsfile.read.query.dataset.QueryDataSet;
import org.apache.iotdb.tsfile.read.reader.IBatchReader;
import org.junit.After;
import org.junit.Before;
import org.junit.Test;

public class TTLTest {

  private String sg1 = "root.TTL_SG1";
  private String sg2 = "root.TTL_SG2";
  private long ttl = 12345;
  private StorageGroupProcessor storageGroupProcessor;
  private String s1 = "s1";
  private String g1s1 = sg1 + IoTDBConstant.PATH_SEPARATOR + s1;

  @Before
  public void setUp()
      throws MetadataException, IOException, StartupException, StorageGroupProcessorException {
    IoTDBDescriptor.getInstance().getConfig().setPartitionInterval(86400);
    EnvironmentUtils.envSetUp();
    createSchemas();
  }

  @After
  public void tearDown() throws IOException, StorageEngineException {
    storageGroupProcessor.waitForAllCurrentTsFileProcessorsClosed();
    EnvironmentUtils.cleanEnv();
  }

  private void createSchemas()
      throws MetadataException, StorageGroupProcessorException {
<<<<<<< HEAD
    MManager.getInstance().setStorageGroupToMTree(sg1);
    MManager.getInstance().setStorageGroupToMTree(sg2);
=======
    MManager.getInstance().setStorageGroup(sg1);
    MManager.getInstance().setStorageGroup(sg2);
>>>>>>> 9855f06f
    storageGroupProcessor = new StorageGroupProcessor(IoTDBDescriptor.getInstance().getConfig()
        .getSystemDir(), sg1, new DirectFlushPolicy());
    MManager.getInstance().createTimeseries(g1s1, TSDataType.INT64, TSEncoding.PLAIN,
        CompressionType.UNCOMPRESSED, Collections.emptyMap());
    storageGroupProcessor.addMeasurement("s1", TSDataType.INT64, TSEncoding.PLAIN,
        CompressionType.UNCOMPRESSED, Collections.emptyMap());
  }

  @Test
  public void testSetMetaTTL() throws IOException, MetadataException {
    // exception is expected when setting ttl to a non-exist storage group
    boolean caught = false;
    try {
      MManager.getInstance().setTTL(sg1 + ".notExist", ttl);
    } catch (MetadataException e) {
      caught = true;
    }
    assertTrue(caught);

    // normally set ttl
    MManager.getInstance().setTTL(sg1, ttl);
    StorageGroupMNode mNode = MManager.getInstance().getStorageGroupNode(sg1);
    assertEquals(ttl, mNode.getDataTTL());

    // default ttl
    mNode = MManager.getInstance().getStorageGroupNode(sg2);
    assertEquals(Long.MAX_VALUE, mNode.getDataTTL());
  }

  @Test
  public void testTTLWrite() throws QueryProcessException {
    InsertPlan insertPlan = new InsertPlan();
    insertPlan.setDeviceId(sg1);
    insertPlan.setTime(System.currentTimeMillis());
    insertPlan.setMeasurements(new String[]{"s1"});
    insertPlan.setValues(new String[]{"1"});
    insertPlan.setDataTypes(new TSDataType[]{TSDataType.INT64});

    // ok without ttl
    storageGroupProcessor.insert(insertPlan);

    storageGroupProcessor.setDataTTL(1000);
    // with ttl
    insertPlan.setTime(System.currentTimeMillis() - 1001);
    boolean caught = false;
    try {
      storageGroupProcessor.insert(insertPlan);
    } catch (OutOfTTLException e) {
      caught = true;
    }
    assertTrue(caught);
    insertPlan.setTime(System.currentTimeMillis() - 900);
    storageGroupProcessor.insert(insertPlan);
  }

  private void prepareData() throws QueryProcessException {
    InsertPlan insertPlan = new InsertPlan();
    insertPlan.setDeviceId(sg1);
    insertPlan.setTime(System.currentTimeMillis());
    insertPlan.setMeasurements(new String[]{"s1"});
    insertPlan.setValues(new String[]{"1"});
    insertPlan.setDataTypes(new TSDataType[]{TSDataType.INT64});

    long initTime = System.currentTimeMillis();
    // sequence data
    for (int i = 1000; i < 2000; i++) {
      insertPlan.setTime(initTime - 2000 + i);
      storageGroupProcessor.insert(insertPlan);
      if ((i + 1) % 300 == 0) {
        storageGroupProcessor.putAllWorkingTsFileProcessorIntoClosingList();
      }
    }
    // unsequence data
    for (int i = 0; i < 1000; i++) {
      insertPlan.setTime(initTime - 2000 + i);
      storageGroupProcessor.insert(insertPlan);
      if ((i + 1) % 300 == 0) {
        storageGroupProcessor.putAllWorkingTsFileProcessorIntoClosingList();
      }
    }
  }

  @Test
  public void testTTLRead() throws IOException, QueryProcessException, StorageEngineException {
    prepareData();

    // files before ttl
    QueryDataSource dataSource = storageGroupProcessor
        .query(sg1, s1, EnvironmentUtils.TEST_QUERY_CONTEXT, null, null);
    List<TsFileResource> seqResource = dataSource.getSeqResources();
    List<TsFileResource> unseqResource = dataSource.getUnseqResources();
    assertEquals(4, seqResource.size());
    assertEquals(4, unseqResource.size());

    storageGroupProcessor.setDataTTL(500);

    // files after ttl
    dataSource = storageGroupProcessor
        .query(sg1, s1, EnvironmentUtils.TEST_QUERY_CONTEXT, null, null);
    seqResource = dataSource.getSeqResources();
    unseqResource = dataSource.getUnseqResources();
    assertTrue(seqResource.size() < 4);
    assertEquals(0, unseqResource.size());
    Path path = new Path(sg1, s1);
    IBatchReader reader = new SeriesRawDataBatchReader(path, TSDataType.INT64,
        EnvironmentUtils.TEST_QUERY_CONTEXT, dataSource, null, null, null);

    int cnt = 0;
    while (reader.hasNextBatch()) {
      BatchData batchData = reader.nextBatch();
      while (batchData.hasCurrent()) {
        batchData.next();
        cnt++;
      }
    }
    reader.close();
    // we cannot offer the exact number since when exactly ttl will be checked is unknown
    assertTrue(cnt <= 1000);

    storageGroupProcessor.setDataTTL(0);
    dataSource = storageGroupProcessor.query(sg1, s1, EnvironmentUtils.TEST_QUERY_CONTEXT
        , null, null);
    seqResource = dataSource.getSeqResources();
    unseqResource = dataSource.getUnseqResources();
    assertEquals(0, seqResource.size());
    assertEquals(0, unseqResource.size());

    QueryResourceManager.getInstance().endQuery(EnvironmentUtils.TEST_QUERY_JOB_ID);
  }

  @Test
  public void testTTLRemoval() throws StorageEngineException, QueryProcessException {
    prepareData();

    storageGroupProcessor.waitForAllCurrentTsFileProcessorsClosed();

    // files before ttl
    File seqDir = new File(DirectoryManager.getInstance().getNextFolderForSequenceFile(), sg1);
    File unseqDir = new File(DirectoryManager.getInstance().getNextFolderForUnSequenceFile(), sg1);

    List<File> seqFiles = new ArrayList<>();
    for (File directory : seqDir.listFiles()) {
      if (directory.isDirectory()) {
        for (File file : directory.listFiles()) {
          if (file.getPath().endsWith(TsFileConstant.TSFILE_SUFFIX)) {
            seqFiles.add(file);
          }
        }
      }
    }

    List<File> unseqFiles = new ArrayList<>();
    for (File directory : unseqDir.listFiles()) {
      if (directory.isDirectory()) {
        for (File file : directory.listFiles()) {
          if (file.getPath().endsWith(TsFileConstant.TSFILE_SUFFIX)) {
            unseqFiles.add(file);
          }
        }
      }
    }

    assertEquals(4, seqFiles.size());
    assertEquals(4, unseqFiles.size());

    storageGroupProcessor.setDataTTL(500);
    storageGroupProcessor.checkFilesTTL();

    // files after ttl
    seqFiles = new ArrayList<>();
    for (File directory : seqDir.listFiles()) {
      if (directory.isDirectory()) {
        for (File file : directory.listFiles()) {
          if (file.getPath().endsWith(TsFileConstant.TSFILE_SUFFIX)) {
            seqFiles.add(file);
          }
        }
      }
    }

    unseqFiles = new ArrayList<>();
    for (File directory : unseqDir.listFiles()) {
      if (directory.isDirectory()) {
        for (File file : directory.listFiles()) {
          if (file.getPath().endsWith(TsFileConstant.TSFILE_SUFFIX)) {
            unseqFiles.add(file);
          }
        }
      }
    }

    assertTrue(seqFiles.size() <= 2);
    assertEquals(0, unseqFiles.size());
  }

  @Test
<<<<<<< HEAD
  public void testParseSetTTL()
      throws QueryProcessException {
    QueryProcessor queryProcessor = new QueryProcessor(new QueryProcessExecutor());
    SetTTLPlan plan = (SetTTLPlan) queryProcessor
=======
  public void testParseSetTTL() throws QueryProcessException {
    Planner planner = new Planner();
    SetTTLPlan plan = (SetTTLPlan) planner
>>>>>>> 9855f06f
        .parseSQLToPhysicalPlan("SET TTL TO " + sg1 + " 10000");
    assertEquals(sg1, plan.getStorageGroup());
    assertEquals(10000, plan.getDataTTL());

    plan = (SetTTLPlan) planner.parseSQLToPhysicalPlan("UNSET TTL TO " + sg2);
    assertEquals(sg2, plan.getStorageGroup());
    assertEquals(Long.MAX_VALUE, plan.getDataTTL());
  }

  @Test
<<<<<<< HEAD
  public void testParseShowTTL()
      throws QueryProcessException {
    QueryProcessor queryProcessor = new QueryProcessor(new QueryProcessExecutor());
    ShowTTLPlan plan = (ShowTTLPlan) queryProcessor.parseSQLToPhysicalPlan("SHOW ALL TTL");
=======
  public void testParseShowTTL() throws QueryProcessException {
    Planner planner = new Planner();
    ShowTTLPlan plan = (ShowTTLPlan) planner.parseSQLToPhysicalPlan("SHOW ALL TTL");
>>>>>>> 9855f06f
    assertTrue(plan.getStorageGroups().isEmpty());

    List<String> sgs = new ArrayList<>();
    sgs.add("root.sg1");
    sgs.add("root.sg2");
    sgs.add("root.sg3");
    plan = (ShowTTLPlan) planner
        .parseSQLToPhysicalPlan("SHOW TTL ON root.sg1,root.sg2,root.sg3");
    assertEquals(sgs, plan.getStorageGroups());
  }

  @Test
  public void testShowTTL()
      throws IOException, QueryProcessException, QueryFilterOptimizationException,
      StorageEngineException, MetadataException {
    MManager.getInstance().setTTL(sg1, ttl);

    ShowTTLPlan plan = new ShowTTLPlan(Collections.emptyList());
    PlanExecutor executor = new PlanExecutor();
    QueryDataSet queryDataSet = executor.processQuery(plan, EnvironmentUtils.TEST_QUERY_CONTEXT);
    RowRecord rowRecord = queryDataSet.next();
    assertEquals(sg1, rowRecord.getFields().get(0).getStringValue());
    assertEquals(ttl, rowRecord.getFields().get(1).getLongV());

    rowRecord = queryDataSet.next();
    assertEquals(sg2, rowRecord.getFields().get(0).getStringValue());
    assertEquals("null", rowRecord.getFields().get(1).getStringValue());
  }

  @Test
  public void testTTLCleanFile() throws QueryProcessException {
    prepareData();
    storageGroupProcessor.waitForAllCurrentTsFileProcessorsClosed();

    assertEquals(4, storageGroupProcessor.getSequenceFileTreeSet().size());
    assertEquals(4, storageGroupProcessor.getUnSequenceFileList().size());

    storageGroupProcessor.setDataTTL(0);
    assertEquals(0, storageGroupProcessor.getSequenceFileTreeSet().size());
    assertEquals(0, storageGroupProcessor.getUnSequenceFileList().size());
  }
}<|MERGE_RESOLUTION|>--- conflicted
+++ resolved
@@ -37,7 +37,6 @@
 import org.apache.iotdb.db.exception.StorageEngineException;
 import org.apache.iotdb.db.exception.metadata.MetadataException;
 import org.apache.iotdb.db.exception.query.OutOfTTLException;
-import org.apache.iotdb.db.exception.query.PathException;
 import org.apache.iotdb.db.exception.query.QueryProcessException;
 import org.apache.iotdb.db.exception.storageGroup.StorageGroupProcessorException;
 import org.apache.iotdb.db.metadata.MManager;
@@ -89,13 +88,8 @@
 
   private void createSchemas()
       throws MetadataException, StorageGroupProcessorException {
-<<<<<<< HEAD
-    MManager.getInstance().setStorageGroupToMTree(sg1);
-    MManager.getInstance().setStorageGroupToMTree(sg2);
-=======
     MManager.getInstance().setStorageGroup(sg1);
     MManager.getInstance().setStorageGroup(sg2);
->>>>>>> 9855f06f
     storageGroupProcessor = new StorageGroupProcessor(IoTDBDescriptor.getInstance().getConfig()
         .getSystemDir(), sg1, new DirectFlushPolicy());
     MManager.getInstance().createTimeseries(g1s1, TSDataType.INT64, TSEncoding.PLAIN,
@@ -292,16 +286,9 @@
   }
 
   @Test
-<<<<<<< HEAD
-  public void testParseSetTTL()
-      throws QueryProcessException {
-    QueryProcessor queryProcessor = new QueryProcessor(new QueryProcessExecutor());
-    SetTTLPlan plan = (SetTTLPlan) queryProcessor
-=======
   public void testParseSetTTL() throws QueryProcessException {
     Planner planner = new Planner();
     SetTTLPlan plan = (SetTTLPlan) planner
->>>>>>> 9855f06f
         .parseSQLToPhysicalPlan("SET TTL TO " + sg1 + " 10000");
     assertEquals(sg1, plan.getStorageGroup());
     assertEquals(10000, plan.getDataTTL());
@@ -312,16 +299,9 @@
   }
 
   @Test
-<<<<<<< HEAD
-  public void testParseShowTTL()
-      throws QueryProcessException {
-    QueryProcessor queryProcessor = new QueryProcessor(new QueryProcessExecutor());
-    ShowTTLPlan plan = (ShowTTLPlan) queryProcessor.parseSQLToPhysicalPlan("SHOW ALL TTL");
-=======
   public void testParseShowTTL() throws QueryProcessException {
     Planner planner = new Planner();
     ShowTTLPlan plan = (ShowTTLPlan) planner.parseSQLToPhysicalPlan("SHOW ALL TTL");
->>>>>>> 9855f06f
     assertTrue(plan.getStorageGroups().isEmpty());
 
     List<String> sgs = new ArrayList<>();
