/*
 * Licensed to the Apache Software Foundation (ASF) under one
 * or more contributor license agreements.  See the NOTICE file
 * distributed with this work for additional information
 * regarding copyright ownership.  The ASF licenses this file
 * to you under the Apache License, Version 2.0 (the
 * "License"); you may not use this file except in compliance
 * with the License.  You may obtain a copy of the License at
 *
 *     http://www.apache.org/licenses/LICENSE-2.0
 *
 * Unless required by applicable law or agreed to in writing,
 * software distributed under the License is distributed on an
 * "AS IS" BASIS, WITHOUT WARRANTIES OR CONDITIONS OF ANY
 * KIND, either express or implied.  See the License for the
 * specific language governing permissions and limitations
 * under the License.
 */
package org.apache.iotdb.db.metadata;

import static org.junit.Assert.assertEquals;
import static org.junit.Assert.assertFalse;
import static org.junit.Assert.assertTrue;
import static org.junit.Assert.fail;

import java.util.ArrayList;
import java.util.Collections;
import java.util.List;
import org.apache.iotdb.db.conf.IoTDBDescriptor;
import org.apache.iotdb.db.exception.metadata.MetadataException;
<<<<<<< HEAD
=======
import org.apache.iotdb.db.exception.query.PathException;
>>>>>>> 9855f06f
import org.apache.iotdb.db.utils.EnvironmentUtils;
import org.apache.iotdb.tsfile.common.conf.TSFileDescriptor;
import org.apache.iotdb.tsfile.file.metadata.enums.CompressionType;
import org.apache.iotdb.tsfile.file.metadata.enums.TSDataType;
import org.apache.iotdb.tsfile.file.metadata.enums.TSEncoding;
import org.junit.After;
import org.junit.Assert;
import org.junit.Before;
import org.junit.Test;

public class MManagerBasicTest {

  private CompressionType compressionType;

  @Before
  public void setUp() throws Exception {
    compressionType = TSFileDescriptor.getInstance().getConfig().getCompressor();
    EnvironmentUtils.envSetUp();
  }

  @After
  public void tearDown() throws Exception {
    EnvironmentUtils.cleanEnv();
  }

  @Test
  public void testAddPathAndExist() {

    MManager manager = MManager.getInstance();
    assertTrue(manager.isPathExist("root"));

    assertFalse(manager.isPathExist("root.laptop"));

    try {
      manager.setStorageGroup("root.laptop.d1");
    } catch (MetadataException e) {
      e.printStackTrace();
      fail(e.getMessage());
    }

    try {
      manager.setStorageGroup("root.laptop");
    } catch (MetadataException e) {
<<<<<<< HEAD
      Assert.assertEquals(
          "Path [root.laptop] already exist",
=======
      Assert.assertEquals("root.laptop has already been set to storage group",
>>>>>>> 9855f06f
          e.getMessage());
    }

    try {
      manager.createTimeseries("root.laptop.d1.s0", TSDataType.valueOf("INT32"),
          TSEncoding.valueOf("RLE"), compressionType, Collections
              .emptyMap());
    } catch (MetadataException e) {
      e.printStackTrace();
      fail(e.getMessage());
    }
    assertTrue(manager.isPathExist("root.laptop"));
    assertTrue(manager.isPathExist("root.laptop.d1"));
    assertTrue(manager.isPathExist("root.laptop.d1.s0"));
    assertFalse(manager.isPathExist("root.laptop.d1.s1"));
    try {
      manager.createTimeseries("root.laptop.d1.s1", TSDataType.valueOf("INT32"),
          TSEncoding.valueOf("RLE"), compressionType, Collections.emptyMap());
    } catch (MetadataException e1) {
      e1.printStackTrace();
      fail(e1.getMessage());
    }
    assertTrue(manager.isPathExist("root.laptop.d1.s1"));
    try {
      manager.deleteTimeseries("root.laptop.d1.s1");
    } catch (MetadataException e) {
      e.printStackTrace();
      fail(e.getMessage());
    }
    // just delete s0, and don't delete root.laptop.d1??
    // delete storage group or not
    assertFalse(manager.isPathExist("root.laptop.d1.s1"));
    try {
      manager.deleteTimeseries("root.laptop.d1.s0");
    } catch (MetadataException e) {
      e.printStackTrace();
      fail(e.getMessage());
    }
    assertFalse(manager.isPathExist("root.laptop.d1.s0"));
    assertTrue(manager.isPathExist("root.laptop.d1"));
    assertTrue(manager.isPathExist("root.laptop"));
    assertTrue(manager.isPathExist("root"));

    try {
      manager.createTimeseries("root.laptop.d1.s1", TSDataType.valueOf("INT32"),
          TSEncoding.valueOf("RLE"), compressionType, Collections.emptyMap());
    } catch (MetadataException e1) {
      e1.printStackTrace();
      fail(e1.getMessage());
    }

    try {
      manager.createTimeseries("root.laptop.d1.s0", TSDataType.valueOf("INT32"),
          TSEncoding.valueOf("RLE"), compressionType, Collections.emptyMap());
    } catch (MetadataException e1) {
      e1.printStackTrace();
      fail(e1.getMessage());
    }

    assertFalse(manager.isPathExist("root.laptop.d2"));
    assertFalse(manager.checkStorageGroupByPath("root.laptop.d2"));

    try {
      manager.deleteTimeseries("root.laptop.d1.s0");
    } catch (MetadataException e) {
      e.printStackTrace();
      fail(e.getMessage());
    }
    try {
      manager.deleteTimeseries("root.laptop.d1.s1");
    } catch (MetadataException e) {
      e.printStackTrace();
      fail(e.getMessage());
    }

    try {
      manager.setStorageGroup("root.laptop.d2");
    } catch (MetadataException e) {
      Assert.assertEquals(
          String.format("The seriesPath of %s already exist, it can't be set to the storage group",
              "root.laptop.d2"),
          e.getMessage());
    }
<<<<<<< HEAD
    /*
     * check file level
     */
    assertFalse(manager.pathExist("root.laptop.d2.s1"));
    List<Path> paths = new ArrayList<>();
    paths.add(new Path("root.laptop.d2.s1"));
    try {
      manager.checkFileLevel(paths);
    } catch (MetadataException e) {
      e.printStackTrace();
      fail(e.getMessage());
    }

    try {
      manager.addPathToMTree(new Path("root.laptop.d2.s1"), TSDataType.valueOf("INT32"),
          TSEncoding.valueOf("RLE"), compressionType, Collections.emptyMap());
    } catch (MetadataException e1) {
      e1.printStackTrace();
      fail(e1.getMessage());
    }

    try {
      manager.addPathToMTree(new Path("root.laptop.d2.s0"), TSDataType.valueOf("INT32"),
          TSEncoding.valueOf("RLE"), compressionType, Collections.emptyMap());
    } catch (MetadataException e1) {
      e1.printStackTrace();
      fail(e1.getMessage());
    }

    try {
      manager.deletePaths(Collections.singletonList(new Path("root.laptop.d2.s0")), false);
    } catch (MetadataException e) {
      e.printStackTrace();
      fail(e.getMessage());
    }
    try {
      manager.deletePaths(Collections.singletonList(new Path("root.laptop.d2.s1")), false);
    } catch (MetadataException e) {
      e.printStackTrace();
      fail(e.getMessage());
    }

    try {
      manager.addPathToMTree(new Path("root.laptop.d1.s0"), TSDataType.valueOf("INT32"),
          TSEncoding.valueOf("RLE"), compressionType, Collections.emptyMap());
    } catch (MetadataException e1) {
      e1.printStackTrace();
      fail(e1.getMessage());
    }

    try {
      manager.addPathToMTree(new Path("root.laptop.d1.s1"), TSDataType.valueOf("INT32"),
          TSEncoding.valueOf("RLE"), compressionType, Collections.emptyMap());
    } catch (MetadataException e1) {
      e1.printStackTrace();
      fail(e1.getMessage());
    }

    paths = new ArrayList<>();
    paths.add(new Path("root.laptop.d1.s0"));
    try {
      manager.checkFileLevel(paths);
    } catch (MetadataException e) {
      e.printStackTrace();
      fail(e.getMessage());
    }

    try {
      manager.addPathToMTree(new Path("root.laptop.d1.s2"), TSDataType.valueOf("INT32"),
          TSEncoding.valueOf("RLE"), compressionType, Collections.emptyMap());
    } catch (MetadataException e1) {
      e1.printStackTrace();
      fail(e1.getMessage());
    }
    paths = new ArrayList<>();
    paths.add(new Path("root.laptop.d1.s2"));
    try {
      manager.checkFileLevel(paths);
    } catch (MetadataException e) {
      e.printStackTrace();
      fail(e.getMessage());
    }

    try {
      manager.addPathToMTree(new Path("root.laptop.d1.s3"), TSDataType.valueOf("INT32"),
          TSEncoding.valueOf("RLE"), compressionType, Collections.emptyMap());
    } catch (MetadataException e1) {
      e1.printStackTrace();
      fail(e1.getMessage());
    }
    paths = new ArrayList<>();
    paths.add(new Path("root.laptop.d1.s3"));
    try {
      manager.checkFileLevel(paths);
    } catch (MetadataException e) {
      e.printStackTrace();
      fail(e.getMessage());
    }
=======
>>>>>>> 9855f06f
  }

  @Test
  public void testSetStorageGroupAndExist() {

    MManager manager = MManager.getInstance();

    try {
      assertFalse(manager.isStorageGroup("root"));
      assertFalse(manager.isStorageGroup("root1.laptop.d2"));

      manager.setStorageGroup("root.laptop.d1");
      assertTrue(manager.isStorageGroup("root.laptop.d1"));
      assertFalse(manager.isStorageGroup("root.laptop.d2"));
      assertFalse(manager.isStorageGroup("root.laptop"));
      assertFalse(manager.isStorageGroup("root.laptop.d1.s1"));

      manager.setStorageGroup("root.laptop.d2");
      assertTrue(manager.isStorageGroup("root.laptop.d1"));
      assertTrue(manager.isStorageGroup("root.laptop.d2"));
      assertFalse(manager.isStorageGroup("root.laptop.d3"));
      assertFalse(manager.isStorageGroup("root.laptop"));
    } catch (MetadataException e) {
      e.printStackTrace();
      fail(e.getMessage());
    }
  }

  @Test
  public void testGetAllFileNamesByPath() {

    MManager manager = MManager.getInstance();
    try {
      manager.setStorageGroup("root.laptop.d1");
      manager.setStorageGroup("root.laptop.d2");
      manager.createTimeseries("root.laptop.d1.s1", TSDataType.INT32, TSEncoding.PLAIN,
          CompressionType.GZIP, null);
      manager.createTimeseries("root.laptop.d2.s1", TSDataType.INT32, TSEncoding.PLAIN,
          CompressionType.GZIP, null);

      List<String> list = new ArrayList<>();

      list.add("root.laptop.d1");
      assertEquals(list, manager.getStorageGroupByPath("root.laptop.d1.s1"));
      assertEquals(list, manager.getStorageGroupByPath("root.laptop.d1"));

      list.add("root.laptop.d2");
<<<<<<< HEAD
      assertEquals(list, manager.getAllStorageGroupNamesByPath("root.laptop"));
      assertEquals(list, manager.getAllStorageGroupNamesByPath("root"));
=======
      assertEquals(list, manager.getStorageGroupByPath("root.laptop"));
      assertEquals(list, manager.getStorageGroupByPath("root"));
>>>>>>> 9855f06f
    } catch (MetadataException e) {
      e.printStackTrace();
      fail(e.getMessage());
    }
  }

  @Test
  public void testCheckStorageExistOfPath() {
    MManager manager = MManager.getInstance();

    try {
      assertTrue(manager.getAllTimeseriesName("root").isEmpty());
      assertTrue(manager.getStorageGroupByPath("root.vehicle").isEmpty());
      assertTrue(manager.getStorageGroupByPath("root.vehicle.device").isEmpty());
      assertTrue(manager.getStorageGroupByPath("root.vehicle.device.sensor").isEmpty());

      manager.setStorageGroup("root.vehicle");
      assertFalse(manager.getStorageGroupByPath("root.vehicle").isEmpty());
      assertFalse(manager.getStorageGroupByPath("root.vehicle.device").isEmpty());
      assertFalse(manager.getStorageGroupByPath("root.vehicle.device.sensor").isEmpty());
      assertTrue(manager.getStorageGroupByPath("root.vehicle1").isEmpty());
      assertTrue(manager.getStorageGroupByPath("root.vehicle1.device").isEmpty());

      manager.setStorageGroup("root.vehicle1.device");
      assertTrue(manager.getStorageGroupByPath("root.vehicle1.device1").isEmpty());
      assertTrue(manager.getStorageGroupByPath("root.vehicle1.device2").isEmpty());
      assertTrue(manager.getStorageGroupByPath("root.vehicle1.device3").isEmpty());
      assertFalse(manager.getStorageGroupByPath("root.vehicle1.device").isEmpty());
    } catch (MetadataException e) {
      e.printStackTrace();
      fail(e.getMessage());
    }
  }

  @Test
  public void testMaximalSeriesNumberAmongStorageGroup() throws MetadataException, MetadataException {
    MManager manager = MManager.getInstance();
    assertEquals(0, manager.getMaximalSeriesNumberAmongStorageGroups());
    manager.setStorageGroup("root.laptop");
    assertEquals(0, manager.getMaximalSeriesNumberAmongStorageGroups());
    manager.createTimeseries("root.laptop.d1.s1", TSDataType.INT32, TSEncoding.PLAIN,
        CompressionType.GZIP, null);
    manager.createTimeseries("root.laptop.d1.s2", TSDataType.INT32, TSEncoding.PLAIN,
        CompressionType.GZIP, null);
    assertEquals(2, manager.getMaximalSeriesNumberAmongStorageGroups());
    manager.setStorageGroup("root.vehicle");
    manager.createTimeseries("root.vehicle.d1.s1", TSDataType.INT32, TSEncoding.PLAIN,
        CompressionType.GZIP, null);
    assertEquals(2, manager.getMaximalSeriesNumberAmongStorageGroups());

    manager.deleteTimeseries("root.laptop.d1.s1");
    assertEquals(1, manager.getMaximalSeriesNumberAmongStorageGroups());
    manager.deleteTimeseries("root.laptop.d1.s2");
    assertEquals(1, manager.getMaximalSeriesNumberAmongStorageGroups());
  }

  @Test
  public void testGetStorageGroupNameByAutoLevel() {
    int level = IoTDBDescriptor.getInstance().getConfig().getDefaultStorageGroupLevel();
    boolean caughtException;

    try {
<<<<<<< HEAD
      assertEquals("root.laptop", manager.getStorageGroupNameByAutoLevel("root.laptop.d1.s1", level));
    } catch(MetadataException e) {
=======
      assertEquals("root.laptop",
          MetaUtils.getStorageGroupNameByLevel("root.laptop.d1.s1", level));
    } catch (MetadataException e) {
>>>>>>> 9855f06f
      e.printStackTrace();
      fail(e.getMessage());
    }

    caughtException = false;
    try {
<<<<<<< HEAD
      manager.getStorageGroupNameByAutoLevel("root1.laptop.d1.s1", level);
    } catch(MetadataException e) {
=======
      MetaUtils.getStorageGroupNameByLevel("root1.laptop.d1.s1", level);
    } catch (MetadataException e) {
>>>>>>> 9855f06f
      caughtException = true;
      assertEquals("root1.laptop.d1.s1 is not a legal path", e.getMessage());
    }
    assertTrue(caughtException);

    caughtException = false;
    try {
<<<<<<< HEAD
      manager.getStorageGroupNameByAutoLevel("root", level);
    } catch(MetadataException e) {
=======
      MetaUtils.getStorageGroupNameByLevel("root", level);
    } catch (MetadataException e) {
>>>>>>> 9855f06f
      caughtException = true;
      assertEquals("root is not a legal path", e.getMessage());
    }
    assertTrue(caughtException);
  }

  @Test
  public void testGetDevicesWithGivenPrefix() {
    MManager manager = MManager.getInstance();

    try {
      manager.setStorageGroup("root.laptop");
      manager.createTimeseries("root.laptop.d1.s1", TSDataType.INT32, TSEncoding.PLAIN,
          CompressionType.GZIP, null);
      manager.createTimeseries("root.laptop.d2.s1", TSDataType.INT32, TSEncoding.PLAIN,
          CompressionType.GZIP, null);
      List<String> devices = new ArrayList<>();
      devices.add("root.laptop.d1");
      devices.add("root.laptop.d2");
      // usual condition
      assertEquals(devices, manager.getDevices("root.laptop"));
      manager.setStorageGroup("root.vehicle");
      manager.createTimeseries("root.vehicle.d1.s1", TSDataType.INT32, TSEncoding.PLAIN,
          CompressionType.GZIP, null);
      devices.add("root.vehicle.d1");
      // prefix with *
      assertEquals(devices, manager.getDevices("root.*"));
    } catch (MetadataException e) {
      e.printStackTrace();
      fail(e.getMessage());
    }
  }
}<|MERGE_RESOLUTION|>--- conflicted
+++ resolved
@@ -28,10 +28,7 @@
 import java.util.List;
 import org.apache.iotdb.db.conf.IoTDBDescriptor;
 import org.apache.iotdb.db.exception.metadata.MetadataException;
-<<<<<<< HEAD
-=======
 import org.apache.iotdb.db.exception.query.PathException;
->>>>>>> 9855f06f
 import org.apache.iotdb.db.utils.EnvironmentUtils;
 import org.apache.iotdb.tsfile.common.conf.TSFileDescriptor;
 import org.apache.iotdb.tsfile.file.metadata.enums.CompressionType;
@@ -75,12 +72,7 @@
     try {
       manager.setStorageGroup("root.laptop");
     } catch (MetadataException e) {
-<<<<<<< HEAD
-      Assert.assertEquals(
-          "Path [root.laptop] already exist",
-=======
       Assert.assertEquals("root.laptop has already been set to storage group",
->>>>>>> 9855f06f
           e.getMessage());
     }
 
@@ -164,107 +156,6 @@
               "root.laptop.d2"),
           e.getMessage());
     }
-<<<<<<< HEAD
-    /*
-     * check file level
-     */
-    assertFalse(manager.pathExist("root.laptop.d2.s1"));
-    List<Path> paths = new ArrayList<>();
-    paths.add(new Path("root.laptop.d2.s1"));
-    try {
-      manager.checkFileLevel(paths);
-    } catch (MetadataException e) {
-      e.printStackTrace();
-      fail(e.getMessage());
-    }
-
-    try {
-      manager.addPathToMTree(new Path("root.laptop.d2.s1"), TSDataType.valueOf("INT32"),
-          TSEncoding.valueOf("RLE"), compressionType, Collections.emptyMap());
-    } catch (MetadataException e1) {
-      e1.printStackTrace();
-      fail(e1.getMessage());
-    }
-
-    try {
-      manager.addPathToMTree(new Path("root.laptop.d2.s0"), TSDataType.valueOf("INT32"),
-          TSEncoding.valueOf("RLE"), compressionType, Collections.emptyMap());
-    } catch (MetadataException e1) {
-      e1.printStackTrace();
-      fail(e1.getMessage());
-    }
-
-    try {
-      manager.deletePaths(Collections.singletonList(new Path("root.laptop.d2.s0")), false);
-    } catch (MetadataException e) {
-      e.printStackTrace();
-      fail(e.getMessage());
-    }
-    try {
-      manager.deletePaths(Collections.singletonList(new Path("root.laptop.d2.s1")), false);
-    } catch (MetadataException e) {
-      e.printStackTrace();
-      fail(e.getMessage());
-    }
-
-    try {
-      manager.addPathToMTree(new Path("root.laptop.d1.s0"), TSDataType.valueOf("INT32"),
-          TSEncoding.valueOf("RLE"), compressionType, Collections.emptyMap());
-    } catch (MetadataException e1) {
-      e1.printStackTrace();
-      fail(e1.getMessage());
-    }
-
-    try {
-      manager.addPathToMTree(new Path("root.laptop.d1.s1"), TSDataType.valueOf("INT32"),
-          TSEncoding.valueOf("RLE"), compressionType, Collections.emptyMap());
-    } catch (MetadataException e1) {
-      e1.printStackTrace();
-      fail(e1.getMessage());
-    }
-
-    paths = new ArrayList<>();
-    paths.add(new Path("root.laptop.d1.s0"));
-    try {
-      manager.checkFileLevel(paths);
-    } catch (MetadataException e) {
-      e.printStackTrace();
-      fail(e.getMessage());
-    }
-
-    try {
-      manager.addPathToMTree(new Path("root.laptop.d1.s2"), TSDataType.valueOf("INT32"),
-          TSEncoding.valueOf("RLE"), compressionType, Collections.emptyMap());
-    } catch (MetadataException e1) {
-      e1.printStackTrace();
-      fail(e1.getMessage());
-    }
-    paths = new ArrayList<>();
-    paths.add(new Path("root.laptop.d1.s2"));
-    try {
-      manager.checkFileLevel(paths);
-    } catch (MetadataException e) {
-      e.printStackTrace();
-      fail(e.getMessage());
-    }
-
-    try {
-      manager.addPathToMTree(new Path("root.laptop.d1.s3"), TSDataType.valueOf("INT32"),
-          TSEncoding.valueOf("RLE"), compressionType, Collections.emptyMap());
-    } catch (MetadataException e1) {
-      e1.printStackTrace();
-      fail(e1.getMessage());
-    }
-    paths = new ArrayList<>();
-    paths.add(new Path("root.laptop.d1.s3"));
-    try {
-      manager.checkFileLevel(paths);
-    } catch (MetadataException e) {
-      e.printStackTrace();
-      fail(e.getMessage());
-    }
-=======
->>>>>>> 9855f06f
   }
 
   @Test
@@ -312,13 +203,8 @@
       assertEquals(list, manager.getStorageGroupByPath("root.laptop.d1"));
 
       list.add("root.laptop.d2");
-<<<<<<< HEAD
-      assertEquals(list, manager.getAllStorageGroupNamesByPath("root.laptop"));
-      assertEquals(list, manager.getAllStorageGroupNamesByPath("root"));
-=======
       assertEquals(list, manager.getStorageGroupByPath("root.laptop"));
       assertEquals(list, manager.getStorageGroupByPath("root"));
->>>>>>> 9855f06f
     } catch (MetadataException e) {
       e.printStackTrace();
       fail(e.getMessage());
@@ -354,7 +240,7 @@
   }
 
   @Test
-  public void testMaximalSeriesNumberAmongStorageGroup() throws MetadataException, MetadataException {
+  public void testMaximalSeriesNumberAmongStorageGroup() throws MetadataException, PathException {
     MManager manager = MManager.getInstance();
     assertEquals(0, manager.getMaximalSeriesNumberAmongStorageGroups());
     manager.setStorageGroup("root.laptop");
@@ -381,27 +267,17 @@
     boolean caughtException;
 
     try {
-<<<<<<< HEAD
-      assertEquals("root.laptop", manager.getStorageGroupNameByAutoLevel("root.laptop.d1.s1", level));
-    } catch(MetadataException e) {
-=======
       assertEquals("root.laptop",
           MetaUtils.getStorageGroupNameByLevel("root.laptop.d1.s1", level));
     } catch (MetadataException e) {
->>>>>>> 9855f06f
       e.printStackTrace();
       fail(e.getMessage());
     }
 
     caughtException = false;
     try {
-<<<<<<< HEAD
-      manager.getStorageGroupNameByAutoLevel("root1.laptop.d1.s1", level);
-    } catch(MetadataException e) {
-=======
       MetaUtils.getStorageGroupNameByLevel("root1.laptop.d1.s1", level);
     } catch (MetadataException e) {
->>>>>>> 9855f06f
       caughtException = true;
       assertEquals("root1.laptop.d1.s1 is not a legal path", e.getMessage());
     }
@@ -409,13 +285,8 @@
 
     caughtException = false;
     try {
-<<<<<<< HEAD
-      manager.getStorageGroupNameByAutoLevel("root", level);
-    } catch(MetadataException e) {
-=======
       MetaUtils.getStorageGroupNameByLevel("root", level);
     } catch (MetadataException e) {
->>>>>>> 9855f06f
       caughtException = true;
       assertEquals("root is not a legal path", e.getMessage());
     }
